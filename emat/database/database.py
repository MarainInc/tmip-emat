# -*- coding: utf-8 -*-
"""
Created on Tue Oct 23 10:11:05 2018

@author: mmilkovits

Abstract Base Class for data storage format

"""

import abc
import pandas as pd
from contextlib import contextmanager

class Database(abc.ABC):
    
    """ Abstract Base Class for EMAT data storage
    
    Database constains the design experiments, meta-model parameters, 
    and the core and meta-model results (performance measures)
    """

    def __init__(self, readonly=False):
        self.readonly = readonly
        self.__locked = False

    @property
    @contextmanager
    def lock(self):
        """Context manager to temporarily mark this database as locked."""
        self.__locked = True
        yield
        self.__locked = False

    @property
    def is_locked(self):
        return self.readonly or self.__locked

    def get_db_info(self):
        """
        Get a short string describing this Database

        Returns:
            str
        """
        return "no info available"

    @abc.abstractmethod
    def init_xlm(self, parameter_list, measure_list):
        """
        Initialize or extend set of experiment variables and measures

        Initialize database with universe of risk variables,
        policy variables, and performance measures. All variables and measures
        defined in scopes must be defined in this set.
        This method only needs to be run
        once after creating a new database.

        Args:
            parameter_list (List[tuple]):
                Experiment variable tuples (variable name, type)
                where variable name is a string and
                type is 'uncertainty', 'lever', or 'constant'
            measure_list (List[tuple]):
                Performance measure tuples (name, transform), where
                name is a string and transform is a defined transformation
                used in metamodeling, currently supported include {'log', None}.

        """
    
    @abc.abstractmethod
<<<<<<< HEAD
    def write_scope(self, scope_name, sheet, scp_xl, scp_m, content, display_name=None):
        """Save the emat scope information to the database.
          
        Args:
            scope_name (str): scope name, used to identify experiments,
                performance measures, and results associated with this run
            sheet (str): yaml file name with scope definition
            scp_m (List[str]): scope variables - risk variables and 
                strategy variables
            m_list (List[str]): scope performance measures
            content (Scope): scope object
            display_name (str, optional): Display name to be used with this scope.
=======
    def _write_scope(self, scope_name, sheet, scp_xl, scp_m, content):
        """
        Save the emat scope information to the database.

        Generally users should not call this function directly,
        use `store_scope` instead.

        Args:
            scope_name (str):
                The scope name, used to identify experiments,
                performance measures, and results associated with this model.
                Multiple scopes can be stored in the same database.
            sheet (str):
                Yaml file name with scope definition.
            scp_xl (List[str]):
                Scope parameter names - both uncertainties and policy levers
            scp_m (List[str]):
                Scope performance measure names
            content (Scope, optional):
                Scope object to be pickled and stored in the database.
>>>>>>> 63b0adb5
        Raises:
            KeyError:
                If scope name already exists, the scp_vars are not
                available, or the performance measures are not initialized
                in the database.

        """

    @abc.abstractmethod
    def update_scope(self, scope):
        """
        Update the emat scope information in the database.

        Args:
            scope (Scope): scope to update
        """

    @abc.abstractmethod
    def store_scope(self, scope):
        """
        Save an emat.Scope directly to the database.

        Args:
            scope (Scope): The scope object to store.
        Raises:
            KeyError: If scope name already exists.
        """

    @abc.abstractmethod
    def read_scope(self, scope_name=None):
        """
        Load the pickled scope from the database.

        Args:
            scope_name (str, optional):
                The name of the scope to load.  If not
                given and there is only one scope stored
                in the database, that scope is loaded. If not
                given and there are multiple scopes stored in
                the database, a KeyError is raised.

        Returns:
            Scope

        Raises:
            KeyError: If a name is given but is not found in
                the database, or if no name is given but there
                is more than one scope stored.
        """

    @abc.abstractmethod
    def add_scope_meas(self, scope_name, scp_m):
        """Update the set of performance measures associated with the scope
        
        Use this function when the core model runs are complete to add
        performance measures to the scope and post-process against the 
        archived results
          
        Args:
            scope_name (str): scope name, used to identify experiments,
                performance measures, and results associated with this run
            scp_m (List[str]): scope performance measures
        Raises:
            KeyError: If scope name does not exist or the 
                performance measures are not initialized in the database.
        
        """     
    
    @abc.abstractmethod
    def delete_scope(self, scope_name):
        """Delete the scope from the database
        
        Deletes the scope as well as any experiments and results associated
        with the scope
        
        Args:
            scope_name (str): scope name, used to identify experiments,
                performance measures, and results associated with this run"""  
        
    @abc.abstractmethod
    def write_experiment_parameters(
            self,
            scope_name,
            design_name,
            xl_df,
    ):
        """
        Write experiment definitions the the database.
        
        This method records values for each experiment parameter,
        for each experiment in a design of one or more experiments.
        
        Args:
            scope_name (str):
                A scope name, used to identify experiments,
                performance measures, and results associated with this
                exploratory analysis. The scope with this name should
                already have been stored in this database.
            design_name (str):
                An experiment design name. This name should be unique
                within the named scope, and typically will include a
                reference to the design sampler, for example:
                'uni' - generated by univariate sensitivity test design
                'lhs' - generated by latin hypercube sample design
                The design_name is used primarily to load groups of
                related experiments together.
            xl_df (pandas.Dataframe):
                The columns of this DataFrame are the experiment
                parameters (i.e. policy levers, uncertainties, and
                constants), and each row is an experiment.

        Returns:
            list: the experiment id's of the newly recorded experiments

        Raises:
            UserWarning: If scope name does not exist
            TypeError: If not all scope variables are defined in the 
                exp_def
        """     

    def write_experiment_parameters_1(
            self,
            scope_name,
            design_name: str,
            *args,
            **kwargs
    ):
        """
        Write experiment definitions for a single experiment.

        This method records values for each experiment parameter,
        for a single experiment only.

        Args:
            scope_name (str):
                A scope name, used to identify experiments,
                performance measures, and results associated with this
                exploratory analysis. The scope with this name should
                already have been stored in this database.
            design_name (str):
                An experiment design name. This name should be unique
                within the named scope, and typically will include a
                reference to the design sampler, for example:
                'uni' - generated by univariate sensitivity test design
                'lhs' - generated by latin hypercube sample design
                The design_name is used primarily to load groups of
                related experiments together.
            *args, **kwargs (Mapping[s]):
                A dictionary where the keys are experiment parameter names
                (i.e. policy levers, uncertainties, and constants), and
                values are the the parameter values for this experiment.
                Subsequent positional or keyword arguments are used to update
                the parameters.

        Returns:
            int: The experiment id of the newly recorded experiments

        Raises:
            UserWarning: If scope name does not exist
            TypeError: If not all scope variables are defined in the
                exp_def
        """
        parameters = {}
        for a in args:
            if a is not None:
                parameters.update(a)
        parameters.update(kwargs)
        xl_df = pd.DataFrame(parameters, index=[0])
        result = self.write_experiment_parameters(scope_name, design_name, xl_df)
        return result[0]


    @abc.abstractmethod
    def read_experiment_parameters(
            self,
            scope_name,
            design_name=None,
            only_pending=False,
            design=None,
            *,
            experiment_ids=None,
            ensure_dtypes=True,
    ):
        """
        Read experiment definitions from the database.
        
        Read the values for each experiment parameter per experiment.
        
        Args:
            scope_name (str):
                A scope name, used to identify experiments,
                performance measures, and results associated with this
                exploratory analysis.
            design_name (str, optional): If given, only experiments
                associated with both the scope and the named design
                are returned, otherwise all experiments associated
                with the scope are returned.
            only_pending (bool, default False): If True, only pending
                experiments (which have no performance measure results
                stored in the database) are returned.
            design (str, optional): Deprecated.  Use design_name.
            experiment_ids (Collection, optional):
                A collection of experiment id's to load.  If given,
                both `design_name` and `only_pending` are ignored.
            ensure_dtypes (bool, default True): If True, the scope
                associated with these experiments is also read out
                of the database, and that scope file is used to
                format experimental data consistently (i.e., as
                float, integer, bool, or categorical).

        Returns:
            emat.ExperimentalDesign:
                The experiment parameters are returned in a subclass
                of a normal pandas.DataFrame, which allows attaching
                the `design_name` as meta-data to the DataFrame.

        Raises:
            ValueError: if `scope_name` is not stored in this database
        """    

    @abc.abstractmethod
    def write_experiment_measures(
            self,
            scope_name,
            source,
            m_df,
            run_ids=None,
            experiment_id=None,
    ):
        """
        Write experiment results to the database.
        
        Write the performance measure results for each experiment 
        in the scope - if the scope does not exist, nothing is recorded.

        Note that the design_name is not required to write experiment
        measures, as the individual experiments from any design are
        uniquely identified by the experiment id's.
        
        Args:
            scope_name (str):
                A scope name, used to identify experiments,
                performance measures, and results associated with this
                exploratory analysis. The scope with this name should
                already have been stored in this database.
            source (int):
                An indicator of performance measure source. This should
                be 0 for a bona-fide run of the associated core models,
                or some non-zero metamodel_id number.
            m_df (pandas.DataFrame):
                The columns of this DataFrame are the performance
                measure names, and row indexes are the experiment id's.
            run_ids (pandas.Index, optional):
                Provide an optional index of universally unique run ids
                (UUIDs) for these results. The UUIDs can be used to help
                identify problems and organize model runs.

        Raises:
            UserWarning: If scope name does not exist        
        """         

    @abc.abstractmethod
    def read_experiment_all(
            self,
            scope_name,
            design_name=None,
            source=None,
            *,
            only_pending=False,
            only_incomplete=False,
            only_complete=False,
            only_with_measures=False,
            ensure_dtypes=True,
            with_run_ids=False,
            runs=None,
    ):
        """
        Read experiment definitions and results
        
        Read the values from each experiment variable and the 
        results for each performance measure per experiment.
        
        Args:
            scope_name (str):
                A scope name, used to identify experiments,
                performance measures, and results associated with this
                exploratory analysis.
            design_name (str or Collection[str], optional):
                The experimental design name (a single `str`) or
                a collection of design names to read.
            source (int, optional): The source identifier of the
                experimental outcomes to load.  If not given, but
                there are only results from a single source in the
                database, those results are returned.  If there are
                results from multiple sources, an error is raised.
            only_pending (bool, default False): If True, only pending
                experiments (which have no performance measure results
                stored in the database) are returned. Experiments that
                have any results, even if only partial results, are
                excluded.
            only_incomplete (bool, default False): If True, only incomplete
                experiments (which have at least one missing performance
                measure result that is not stored in the database) are
                returned.  Only complete experiments (that have every
                performance measure populated) are excluded.
            only_complete (bool, default False): If True, only complete
                experiments (which have no missing performance measure
                results stored in the database) are returned.
            only_with_measures (bool, default False): If True, only
                experiments with at least one stored performance measure
                are returned.
            ensure_dtypes (bool, default True): If True, the scope
                associated with these experiments is also read out
                of the database, and that scope file is used to
                format experimental data consistently (i.e., as
                float, integer, bool, or categorical).
            with_run_ids (bool, default False): Whether to use a
                two-level pd.MultiIndex that includes both the
                experiment_id (which always appears in the index)
                as well as the run_id (which only appears in the
                index if this argument is set to True).
            runs ({None, 'all', 'valid', 'invalid'}, default None):
                By default, this method returns the one and only
                valid model run matching the given `design_name`
                and `source` (if any) for any experiment, and fails
                if there is more than one such valid run. Set this to
                'valid' or 'invalid' to get all valid or invalid model
                runs (instead of raising an exception). Set to 'all' to get
                everything, including both valid and invalidated results.

        Returns:
            emat.ExperimentalDesign:
                The experiment parameters are returned in a subclass
                of a normal pandas.DataFrame, which allows attaching
                the `design_name` as meta-data to the DataFrame.

        Raises:
            ValueError
                When no source is given but the database contains
                results from multiple sources.
        """

    @abc.abstractmethod
    def read_experiment_measures(
            self,
            scope_name,
            design_name=None,
            experiment_id=None,
            source=None,
            design=None,
            runs=None,
    ):
        """
        Read experiment results from the database.

        Args:
            scope_name (str or Scope):
                A scope or just its name, used to identify experiments,
                performance measures, and results associated with this
                exploratory analysis.
            design_name (str, optional): If given, only experiments
                associated with both the scope and the named design
                are returned, otherwise all experiments associated
                with the scope are returned.
            experiment_id (int, optional): The id of the experiment to
                retrieve.  If omitted, get all experiments matching the
                named scope and design.
            source (int, optional): The source identifier of the
                experimental outcomes to load.  If not given, but
                there are only results from a single source in the
                database, those results are returned.  If there are
                results from multiple sources, an error is raised.
            design (str): Deprecated, use `design_name`.
            runs ({None, 'all', 'valid', 'invalid'}, default None):
                By default, this method fails if there is more than
                one valid model run matching the given `design_name`
                and `source` (if any) for any experiment.  Set this to
                'valid' or 'invalid' to get all valid or invalid model
                runs (instead of raising an exception). Set to 'all' to get
                everything, including both valid and invalidated results.
            formulas (bool, default True): If the scope includes
                formulaic measures (computed directly from other
                measures) then compute these values and include them in
                the results.

        Returns:
            results (pandas.DataFrame): performance measures

        Raises:
            ValueError
                When the database contains multiple sets of results
                matching the given `design_name` and/or `source`
                (if any) for any experiment.
        """

    @abc.abstractmethod
    def read_experiment_measure_sources(
            self,
            scope_name,
            design_name=None,
            experiment_id=None,
            design=None,
    ):
        """
        Read all source ids from the results stored in the database.

        Args:
            scope_name (str):
                A scope name, used to identify experiments,
                performance measures, and results associated with this
                exploratory analysis.
            design_name (str, optional): If given, only experiments
                associated with both the scope and the named design
                are returned, otherwise all experiments associated
                with the scope are returned.
            experiment_id (int, optional): The id of the experiment to
                retrieve.  If omitted, get all experiments matching the
                named scope and design.
            design (str): Deprecated, use `design_name`.

        Returns:
            List[Int]: performance measure source ids
        """


    @abc.abstractmethod
    def delete_experiments(self, scope_name, design_name=None, design=None):
        """
        Delete experiment definitions and results.
        
        The method removes the linkage between experiments and the
        identified experimental design.  Experiment parameters and results
        are only removed if they are also not linked to any other experimental
        design stored in the database.
        
        Args:
            scope_name (str): scope name, used to identify experiments,
                performance measures, and results associated with this run
            design_name (str): Only experiments
                associated with both the scope and the named design
                are deleted.
            design (str): Deprecated, use `design_name`.
        """


    @abc.abstractmethod
    def delete_experiment_measures(
            self,
            experiment_ids=None,
    ):
        """
        Delete experiment performance measure results.

        The method removes only the performance measures, not the
        parameters.  This can be useful if a set of corrupted model
        results was stored in the database.

        Args:
            experiment_ids (Collection, optional):
                A collection of experiment id's for which measures shall
                be deleted.  Note that no scope or design are given here,
                experiments must be individually identified.

        """


    @abc.abstractmethod
    def write_experiment_all(self, scope_name, design_name, source, xlm_df):
        """
        Write experiment definitions and results
        
        Writes the values from each experiment variable and the 
        results for each performance measure per experiment
        
        Args:
            scope_name (str):
                A scope name, used to identify experiments,
                performance measures, and results associated with this
                exploratory analysis. The scope with this name should
                already have been stored in this database.
            design_name (str):
                An experiment design name. This name should be unique
                within the named scope, and typically will include a
                reference to the design sampler, for example:
                'uni' - generated by univariate sensitivity test design
                'lhs' - generated by latin hypercube sample design
                The design_name is used primarily to load groups of
                related experiments together.
            source (int):
                An indicator of performance measure source. This should
                be 0 for a bona fide run of the associated core models,
                or some non-zero metamodel_id number.
            xlm_df (pandas.Dataframe):
                The columns of this DataFrame are the experiment
                parameters (i.e. policy levers, uncertainties, and
                constants) and performance measures, and each row
                is an experiment.

        Raises:
            DesignExistsError: If scope and design already exist
            TypeError: If not all scope variables are defined in the 
                experiment
        """     


    @abc.abstractmethod
    def read_scope_names(self, design_name=None) -> list:
        """A list of all available scopes in the database.

        Args:
            design_name (str, optional): If a design name, is given, only
                scopes containing a design with this name are returned.

        Returns:
            list
        """

    @abc.abstractmethod
    def read_design_names(self, scope_name:str) -> list:
        """A list of all available designs for a given scope.

        Args:
            scope_name (str): scope name, used to identify experiments,
                performance measures, and results associated with this run
        """

    @abc.abstractmethod
    def read_experiment_id(self, scope_name, *args, **kwargs):
        """
        Read the experiment id previously defined in the database

        Args:
            scope_name (str): scope name, used to identify experiments,
                performance measures, and results associated with this run
            parameters (dict): keys are experiment parameters, values are the
                experimental values to look up.  Subsequent positional or keyword
                arguments are used to update parameters.

        Returns:
            int: the experiment id of the identified experiment

        Raises:
            ValueError: If scope name does not exist
            ValueError: If multiple experiments match an experiment definition.
                This can happen, for example, if the definition is incomplete.
        """


    @abc.abstractmethod
    def read_experiment_ids(self, scope_name, xl_df):
        """
        Read the experiment ids previously defined in the database.

        This method is used to recover the experiment id, if the
        set of parameter values is known but the id of the experiment
        is not known.

        Args:
            scope_name (str): scope name, used to identify experiments,
                performance measures, and results associated with this run
            xl_df (pandas.DataFrame): columns are experiment parameters,
                each row is a full experiment

        Returns:
            list: the experiment id's of the identified experiments

        Raises:
            ValueError: If scope name does not exist
            ValueError: If multiple experiments match an experiment definition.
                This can happen, for example, if the definition is incomplete.
        """


    @abc.abstractmethod
    def read_uncertainties(self, scope_name:str) -> list:
        """A list of all uncertainties for a given scope.

        Args:
            scope_name (str): scope name
        """

    @abc.abstractmethod
    def read_levers(self, scope_name:str) -> list:
        """A list of all levers for a given scope.

        Args:
            scope_name (str): scope name
        """

    @abc.abstractmethod
    def read_constants(self, scope_name:str) -> list:
        """A list of all constants for a given scope.

        Args:
            scope_name (str): scope name
        """

    @abc.abstractmethod
    def read_measures(self, scope_name:str) -> list:
        """A list of all performance measures for a given scope.

        Args:
            scope_name (str): scope name
        """

    @abc.abstractmethod
    def write_metamodel(self, scope_name, metamodel, metamodel_id=None, metamodel_name=''):
        """Store a meta-model in the database

         Args:
            scope_name (str): scope name
            metamodel (emat.MetaModel): The meta-model to be stored.
                If a PythonCoreModel containing a MetaModel is given,
                the MetaModel will be extracted.
            metamodel_id (int, optional): A unique id number for this
                metamodel.  If no id number is given and it cannot be
                inferred from `metamodel`, a unique id number
                will be created.
            metamodel_name (str, optional): A name for this meta-model.
                If no name is given and it cannot be
                inferred from `metamodel`, an empty string is used.
       """


    @abc.abstractmethod
    def read_metamodel(self, scope_name, metamodel_id=None):
        """Retrieve a meta-model from the database.

        Args:
            scope_name (str): scope name
            metamodel_id (int, optional): A unique id number for this
                metamodel.  If not given but there is exactly one
                metamodel stored for the given scope, that metamodel
                will be returned.

        Returns:
            PythonCoreModel: The meta-model, ready to use
        """

    @abc.abstractmethod
    def read_metamodel_ids(self, scope_name):
        """A list of all metamodel id's for a given scope.

        Args:
            scope_name (str): scope name
        """

    @abc.abstractmethod
    def get_new_metamodel_id(self, scope_name):
        """Get a new unused metamodel id for a given scope.

        Args:
            scope_name (str): scope name

        Returns:
            int
        """

    @abc.abstractmethod
    def read_box(self, scope_name: str, box_name: str, scope=None):
        """
        Read a Box from the database.

        Args:
            scope_name (str):
                The name of the scope from which to read the box.
            box_name (str):
                The name of the box to read.
            scope (Scope, optional):
                The Scope to assign to the Box that is returned.
                If not given, no Scope object is assigned to the
                box.

        Returns:
            Box
        """

    @abc.abstractmethod
    def read_box_names(self, scope_name: str):
        """
        Get the names of all boxes associated with a particular scope.

        Args:
            scope_name (str):
                The name of the scope from which to read the Box names.

        Returns:
            list[str]
        """

    @abc.abstractmethod
    def read_box_parent_name(self, scope_name: str, box_name:str):
        """
        Get the name of the parent box for a particular box in the database

        Args:
            scope_name (str):
                The name of the scope from which to read the Box parent.
            box_name (str):
                The name of the box from which to read the parent.

        Returns:
            str or None:
                If the identified box has a parent, this is the name of that
                parent, otherwise None is returned.

        """

    @abc.abstractmethod
    def read_box_parent_names(self, scope_name: str):
        """
        Get the name of the parent box for each box in the database.

        Args:
            scope_name (str):
                The name of the scope from which to read Box parents.

        Returns:
            dict
                A dictionary, with keys giving Box names and values
                giving the respective Box parent names.

        """

    @abc.abstractmethod
    def read_boxes(self, scope_name: str=None, scope=None):
        """
        Read Boxes from the database.

        Args:
            scope_name (str, optional):
                The name of the scope from which to load Boxes. This
                is used exclusively to identify the Boxes to load from
                the database, and the scope by this name is not attached
                to the Boxes, unless `scope` is given, in which case this
                argument is ignored.
            scope (Scope, optional):
                The scope to assign to the Boxes.  If not given,
                no Scope object is assigned.

        Returns:
            Boxes
        """

    @abc.abstractmethod
    def write_box(self, box, scope_name=None):
        """
        Write a single box to the database.

        Args:
            box (Box):
                The Box to write to the database.
            scope_name (str, optional):
                The scope name to use when writing to the database. If
                the `boxes` has a particular scope assigned, the name
                of that scope is used.

        Raises:
            ValueError:
                If the `box` has a particular scope assigned, and
                `scope_name` is given but it is not the same name
                of the assigned scope.

        """

    @abc.abstractmethod
    def write_boxes(self, boxes, scope_name=None):
        """
        Write Boxes to the database.

        Args:
            boxes (Boxes):
                The collection of Boxes to write to the database.
            scope_name (str, optional):
                The scope name to use when writing to the database. If
                the `boxes` has a particular scope assigned, the name
                of that scope is used.

        Raises:
            ValueError:
                If the `boxes` has a particular scope assigned, and
                `scope_name` is given but it is not the same name
                of the assigned scope.

        """

    @abc.abstractmethod
    def new_run_id(
            self,
            scope_name=None,
            parameters=None,
            location=None,
            experiment_id=None,
            source=0,
    ):
        """
        Create a new run_id in the database.

        Args:
            scope_name (str): scope name, used to identify experiments,
                performance measures, and results associated with this run
            parameters (dict): keys are experiment parameters, values are the
                experimental values to look up.  Subsequent positional or keyword
                arguments are used to update parameters.
            location (str or True, optional): An identifier for this location
                (i.e. this computer).  If set to True, the name of this node
                is found using the `platform` module.
            experiment_id (int, optional): The experiment id associated
                with this run.  If given, the parameters are ignored.
            source (int, default 0): The metamodel_id of the source for this
                run, or 0 for a core model run.

        Returns:
            Tuple[Int,Int]:
                The run_id and experiment_id of the identified experiment

        Raises:
            ValueError: If scope name does not exist
            ValueError: If multiple experiments match an experiment definition.
                This can happen, for example, if the definition is incomplete.
        """

    def info(self, stream=None):
        """
        Print info about scopes and designs in this database.
        """
        if stream is None:
            import sys
            stream = sys.stdout
        print(f"<emat.{self.__class__.__name__}>", file=stream)
        scope_names = self.read_scope_names()
        for scope_name in scope_names:
            print(f"scope: {scope_name}:", file=stream)
            design_names = self.read_design_names(scope_name)
            if design_names:
                print(f"  designs:", file=stream)
                for design_name in design_names:
                    print(f"    - {design_name}", file=stream)
            else:
                print(f"  no designs", file=stream)<|MERGE_RESOLUTION|>--- conflicted
+++ resolved
@@ -69,10 +69,12 @@
         """
     
     @abc.abstractmethod
-<<<<<<< HEAD
-    def write_scope(self, scope_name, sheet, scp_xl, scp_m, content, display_name=None):
-        """Save the emat scope information to the database.
-          
+    def _write_scope(self, scope_name, sheet, scp_xl, scp_m, content, display_name=None):
+        """
+        Save the emat scope information to the database.
+
+        Generally users should not call this function directly,
+        use `store_scope` instead.
         Args:
             scope_name (str): scope name, used to identify experiments,
                 performance measures, and results associated with this run
@@ -82,28 +84,6 @@
             m_list (List[str]): scope performance measures
             content (Scope): scope object
             display_name (str, optional): Display name to be used with this scope.
-=======
-    def _write_scope(self, scope_name, sheet, scp_xl, scp_m, content):
-        """
-        Save the emat scope information to the database.
-
-        Generally users should not call this function directly,
-        use `store_scope` instead.
-
-        Args:
-            scope_name (str):
-                The scope name, used to identify experiments,
-                performance measures, and results associated with this model.
-                Multiple scopes can be stored in the same database.
-            sheet (str):
-                Yaml file name with scope definition.
-            scp_xl (List[str]):
-                Scope parameter names - both uncertainties and policy levers
-            scp_m (List[str]):
-                Scope performance measure names
-            content (Scope, optional):
-                Scope object to be pickled and stored in the database.
->>>>>>> 63b0adb5
         Raises:
             KeyError:
                 If scope name already exists, the scp_vars are not
