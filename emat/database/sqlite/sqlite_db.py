--- conflicted
+++ resolved
@@ -385,14 +385,9 @@
 
 
     @copydoc(Database.write_scope)
-<<<<<<< HEAD
-    def write_scope(self, scope_name, sheet, scp_xl, scp_m, content=None):
+    def write_scope(self, scope_name, sheet, scp_xl, scp_m, content=None, display_name=None):
         if self.readonly:
             raise ReadOnlyDatabaseError
-=======
-    def write_scope(self, scope_name, sheet, scp_xl, scp_m, content=None, display_name=None):
-
->>>>>>> a9eeb012
         with self.conn:
             cur = self.conn.cursor()
 
