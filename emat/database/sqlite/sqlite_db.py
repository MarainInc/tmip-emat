"""sqlite_db:
    Methods for creating and deleting a sqlite3 database for emat.
    A Sqlite3 database is a single file.
    The class knows the set of sql files needed to create the necessary tables
"""

import os
from typing import List
import sqlite3
import atexit
import pandas as pd
import warnings
from typing import AbstractSet
import numpy as np
import uuid
import re

from . import sql_queries as sq
from ..database import Database
from ...util.deduplicate import reindex_duplicates
from ...exceptions import DatabaseVersionWarning, DatabaseVersionError, DatabaseError, ReadOnlyDatabaseError

from ...util.loggers import get_module_logger
_logger = get_module_logger(__name__)
import logging

from ...util.docstrings import copydoc

sqlite3.register_adapter(np.int64, int)

def _to_uuid(b):
    """Convert a value to a UUID"""
    if isinstance(b, uuid.UUID):
        return b
    if isinstance(b, bytes):
        if len(b)==16:
            return uuid.UUID(bytes=b)
        else:
            try:
                return uuid.UUID(b.decode('utf8'))
            except:
                return uuid.UUID(bytes=b'\xDE\xAD\xBE\xEF' * 4)
    if pd.isna(b):
        return uuid.UUID(bytes=b'\x00' * 16)
    try:
        return uuid.UUID(b)
    except:
        return uuid.UUID(bytes=b'\xDE\xAD\xBE\xEF' * 4)



class SQLiteDB(Database):
    """
    SQLite implementation of the :class:`Database` abstract base class.

    Args:
        database_path (str, optional): file path and name of database file
            If not given, a database is initialized in-memory.
        initialize (bool or 'skip', default False):
            Whether to initialize emat database file.  The value of this argument
            is ignored if `database_path` is not given (as in-memory databases
            must always be initialized).  If given as 'skip' then no setup
            scripts are run, and it is assumed that all relevant tables already
            exist in the database.
        readonly (bool, default False):
            Whether to open the database connection in readonly mode.
        check_same_thread (bool, default True):
            By default, check_same_thread is True and only the creating thread
            may use the connection. If set False, the returned connection may be
            shared across multiple threads.  The dask distributed evaluator has
            workers that run code in a separate thread from the model class object,
            so setting this to False is necessary to enable SQLite connections on
            the workers.
        update (bool, default True):
            Whether to attempt a database schema update if the open file appears
            to be an out-of-date database format.
    """

    def __init__(
            self,
            database_path=":memory:",
            initialize=False,
            readonly=False,
            check_same_thread=True,
            update=True,
    ):
        super().__init__(readonly=readonly)

        if database_path[-3:] == '.gz':
            import tempfile, os, shutil, gzip
            if not os.path.isfile(database_path):
                raise FileNotFoundError(database_path)
            self._tempdir = tempfile.TemporaryDirectory()
            tempfilename = os.path.join(self._tempdir.name, os.path.basename(database_path[:-3]))
            with open(tempfilename, "wb") as tmp:
                shutil.copyfileobj(gzip.open(database_path), tmp)
            database_path = tempfilename
        elif database_path == 'tempfile':
            import tempfile, os
            self._tempdir = tempfile.TemporaryDirectory()
            database_path = os.path.join(self._tempdir.name, "emat-temp.db")

        self.database_path = database_path

        if self.database_path == ":memory:":
            initialize = True
        # in order:
        self.modules = {}
        if initialize == 'skip':
            self.conn = self.__create(
                [],
                wipe=False,
                check_same_thread=check_same_thread,
            )
        elif initialize:
            self.conn = self.__create(
                ["emat_db_init.sql", "meta_model.sql"],
                wipe=True,
                check_same_thread=check_same_thread,
            )
        elif readonly:
            self.conn = sqlite3.connect(
                f'file:{database_path}?mode=ro',
                uri=True,
                check_same_thread=check_same_thread,
            )
        else:
            self.conn = self.__create(
                ["emat_db_init.sql", "meta_model.sql"],
                wipe=False,
                check_same_thread=check_same_thread,
            )
        if not readonly:
            self.conn.execute("PRAGMA foreign_keys = ON")
            with self.conn:
                self.conn.cursor().execute(sq.SET_VERSION_DATABASE)
                self.conn.cursor().execute(sq.SET_MINIMUM_VERSION_DATABASE)

        # Warn if opening a database that requires a more recent version of tmip-emat.
        try:
            _min_ver = list(self.conn.cursor().execute(sq.GET_MINIMUM_VERSION_DATABASE))
            if len(_min_ver):
                _min_ver_number = _min_ver[0][0]
                from ... import __version__
                ver = (np.asarray([int(i.replace('a','')) for i in __version__.split(".")])
                       @ np.asarray([1000000,1000,1]))
                if _min_ver_number > ver:
                    warnings.warn(
                        f"Database requires emat version {_min_ver_number}",
                        category=DatabaseVersionWarning,
                    )
        except:
            pass

        if update and not self.readonly:

            # update old databases
            if 'design' in self._raw_query(table='ema_experiment')['name'].to_numpy():
                self.update_database(sq.UPDATE_DATABASE_ema_design_experiment)

            if 'run_source' not in self._raw_query(table='ema_experiment_run')['name'].to_numpy():
                self.update_database(sq.UPDATE_DATABASE_ema_experiment_run_ADD_run_source, on_error='raise')

            if (
                'scope_id' not in self._raw_query(table='ema_scope')['name'].to_numpy()
                or 'measure_source' in self._raw_query(table='ema_experiment_measure')['name'].to_numpy()
                or "UNIQUE" not in self._raw_query("SELECT sql FROM sqlite_master WHERE name='ema_scope_measure'").loc[0,'sql']
            ):
                if 'measure_run' not in self._raw_query(table='ema_experiment_measure')['name'].to_numpy():
                    self.update_database(sq.UPDATE_DATABASE_ema_experiment_measure_ADD_measure_run)
                self.__apply_sql_script(self.conn, 'emat_db_rebuild.sql')

            try:
                self.update_database_for_run_ids()
            except:
                _logger.exception("UPDATE FAIL")

        try:
            if not self.readonly:
                self.__apply_sql_script(self.conn, 'emat_db_init_views.sql')
        except:
            _logger.exception("VIEWS FAIL")
        atexit.register(self.conn.close)


    def __create(self, filenames, wipe=False, check_same_thread=None):
        """
        Call sql files to create sqlite database file
        """
       
        # close connection and delete file if exists
        if self.database_path != ":memory:" and wipe:
            self.__delete_database()
        try:
            conn = sqlite3.connect(self.database_path, check_same_thread=check_same_thread)
        except sqlite3.OperationalError as err:
            raise DatabaseError(f'error on connecting to {self.database_path}') from err
        for filename in filenames:
            self.__apply_sql_script(conn, filename)
        return conn

    def __apply_sql_script(self, connection, filename):
        with connection:
            cur = connection.cursor()
            _logger.info("running script " + filename)
            contents = (
                self.__read_sql_file(
                    os.path.join(
                        os.path.dirname(os.path.abspath(__file__)),
                        filename
                    )
                )
            )
            for q in contents.split(';'):
                z = cur.execute(q).fetchall()
                if z:
                    _logger.error(f"Unexpected output in database script {filename}:\n{q}\n{z}")

    def vacuum(self):
        """
        Vacuum the SQLite database.

        SQLite files grow over time, and may have inefficient allocation of data
        as more rows are added.  This command may make the database file run faster
        or be smaller on disk.
        """
        self.conn.cursor().execute('VACUUM')

    def update_database_for_run_ids(self):
        """
        Add run_id to runs that do not have one.

        This command is for updating older files, and  should not be needed
        on recently created database files.
        """

        # add run_id to runs that do not have one

        if 'measure_source' in self._raw_query(table='ema_experiment_measure')['name'].to_numpy():
            # measure source and experiment id
            experiments_with_missing_run_ids = self._raw_query("""
            SELECT DISTINCT experiment_id, measure_source FROM ema_experiment_measure WHERE measure_run IS NULL
            """)
            experiments_with_missing_run_ids['run_id'] = experiments_with_missing_run_ids['experiment_id'].apply(uuid.uuid1)
            experiments_with_missing_run_ids['run_rowid'] = 0

        else:
            # experiment id only
            experiments_with_missing_run_ids = self._raw_query("""
            SELECT DISTINCT experiment_id FROM ema_experiment_measure WHERE measure_run IS NULL
            """)
            experiments_with_missing_run_ids['run_id'] = experiments_with_missing_run_ids.applymap(uuid.uuid1)
            experiments_with_missing_run_ids['run_rowid'] = 0
            experiments_with_missing_run_ids['measure_source'] = 0

        if len(experiments_with_missing_run_ids) == 0:
            self.log("found no experiments with missing run_id's")
            return

        self.log(f"found {len(experiments_with_missing_run_ids)} experiments with missing run_id, updating database")

        experiments_with_missing_run_ids['run_id'] = experiments_with_missing_run_ids['run_id'].apply(lambda x: x.bytes)

        with self.conn:
            cur = self.conn.cursor()

            # remove otherwise duplicate rows from ema_experiment_measure
            cur.execute("""
            DELETE FROM
                ema_experiment_measure
            WHERE
                rowid NOT IN (
                     SELECT min(rowid)
                     FROM ema_experiment_measure
                     GROUP BY 
                        experiment_id, 
                        measure_id, 
                        measure_run
                )
            """)

            # write new run_ids to run table
            qry = """
            INSERT INTO ema_experiment_run (run_id, experiment_id, run_status, run_valid, run_location, run_source)
            VALUES (@run_id, @experiment_id, 'existing', 1, NULL, @measure_source) 
            """
            for j in experiments_with_missing_run_ids.index:
                cur.execute(qry, dict(experiments_with_missing_run_ids.loc[j]))
                experiments_with_missing_run_ids.loc[j, 'run_rowid'] = int(cur.lastrowid)

            #then update measures table with run ids.
            if 'measure_source' in self._raw_query(table='ema_experiment_measure')['name'].to_numpy():
                qry = """
                UPDATE 
                    ema_experiment_measure
                SET 
                    measure_run = @run_rowid 
                WHERE 
                    measure_run IS NULL 
                    AND experiment_id = @experiment_id
                    AND measure_source = @measure_source
                """
            else:
                qry = """
                UPDATE 
                    ema_experiment_measure
                SET 
                    measure_run = @run_rowid 
                WHERE 
                    measure_run IS NULL 
                    AND experiment_id = @experiment_id
                """
            for j in experiments_with_missing_run_ids.index:
                bindings = dict(experiments_with_missing_run_ids.loc[j])
                cur.execute(qry, bindings)

    def update_database(self, queries, on_error='ignore'):
        """
        Update database for compatability with tmip-emat 0.4 and later
        """
        if self.readonly:
            raise DatabaseVersionError("cannot open or update an old database in readonly")
        else:
            warnings.warn(
                f"updating database file",
                category=DatabaseVersionWarning,
            )
        with self.conn:
            cur = self.conn.cursor()
            for u in queries:
                try:
                    cur.execute(u)
                except:
                    if on_error in ('log','raise'):
                        _logger.error(f"SQL Query:\n{u}\n")
                    if on_error == 'raise':
                        raise


    def __repr__(self):
        scopes = self.read_scope_names()
        if len(scopes) == 1:
            return f'<emat.SQLiteDB with scope "{scopes[0]}">'
        elif len(scopes) == 0:
            return f'<emat.SQLiteDB with no scopes>'
        elif len(scopes) <= 4:
            return f'<emat.SQLiteDB with {len(scopes)} scopes: "{", ".join(scopes[0])}">'
        else:
            return f'<emat.SQLiteDB with {len(scopes)} scopes>'

    def __read_sql_file(self, filename):
        """
        helper function to load sql files to create database
        """
        sql_file_path = filename
        _logger.debug(sql_file_path)
        with open(sql_file_path, 'r') as fil:
            all_lines = fil.read()
        return all_lines
        
    def __delete_database(self):
        """
        Delete the sqlite database file
        """
        if os.path.exists(self.database_path):
            os.remove(self.database_path)

    def _raw_query(self, qry=None, table=None, bindings=None):
        if qry is None and table is not None:
            qry = f"PRAGMA table_info({table});"
        with self.conn:
            cur = self.conn.cursor()
            if isinstance(bindings, pd.DataFrame):
                cur.executemany(qry, (dict(row) for _,row in bindings.iterrows()))
            elif bindings is None:
                cur.execute(qry)
            else:
                cur.execute(qry, bindings)
            try:
                cols = ([i[0] for i in cur.description])
            except:
                df = None
            else:
                df = pd.DataFrame(cur.fetchall(), columns=cols)
        return df

    def get_db_info(self):
        """
        Get a short string describing this Database

        Returns:
            str
        """
        return f"SQLite @ {self.database_path}"

    def init_xlm(self, parameter_list, measure_list):
        """
        Initialize or extend set of experiment variables and measures

        Initialize database with universe of risk variables,
        policy variables, and performance measures. All variables and measures
        defined in scopes must be defined in this set.
        This method only needs to be run
        once after creating a new database.

        Args:
            parameter_list (List[tuple]):
                Experiment variable tuples (variable name, type)
                where variable name is a string and
                type is 'uncertainty', 'lever', or 'constant'
            measure_list (List[tuple]):
                Performance measure tuples (name, transform), where
                name is a string and transform is a defined transformation
                used in metamodeling, currently supported include {'log', None}.

        """

        with self.conn:
            cur = self.conn.cursor()

            # experiment variables - description and type (risk or strategy)
            for xl in parameter_list:
                cur.execute(sq.CONDITIONAL_INSERT_XL, xl)

            # performance measures - description
            for m in measure_list:
                cur.execute(sq.CONDITIONAL_INSERT_M, m)


<<<<<<< HEAD
    @copydoc(Database.write_scope)
    def write_scope(self, scope_name, sheet, scp_xl, scp_m, content=None, display_name=None):
=======
    def _write_scope(self, scope_name, sheet, scp_xl, scp_m, content=None):
        """
        Save the emat scope information to the database.

        Generally users should not call this function directly,
        use `store_scope` instead.

        Args:
            scope_name (str):
                The scope name, used to identify experiments,
                performance measures, and results associated with this model.
                Multiple scopes can be stored in the same database.
            sheet (str):
                Yaml file name with scope definition.
            scp_xl (List[str]):
                Scope parameter names - both uncertainties and policy levers
            scp_m (List[str]):
                Scope performance measure names
            content (Scope, optional):
                Scope object to be pickled and stored in the database.
        Raises:
            KeyError:
                If scope name already exists, the scp_vars are not
                available, or the performance measures are not initialized
                in the database.

        """
>>>>>>> 63b0adb5
        if self.readonly:
            raise ReadOnlyDatabaseError
        with self.conn:
            cur = self.conn.cursor()

            if content is not None:
                import gzip, cloudpickle
                blob = gzip.compress(cloudpickle.dumps(content))
            else:
                blob = None

            try:
                cur.execute(sq.INSERT_SCOPE, [scope_name, sheet, blob])
            except sqlite3.IntegrityError:
                raise KeyError(f'scope named "{scope_name}" already exists')

            for xl in scp_xl:
                cur.execute(sq.INSERT_SCOPE_XL, [scope_name, xl])
                if cur.rowcount < 1:
                    raise KeyError('Experiment Variable {0} not present in database'
                                   .format(xl))

            for m in scp_m:
                cur.execute(sq.INSERT_SCOPE_M, [scope_name, m])
                if cur.rowcount < 1:
                    raise KeyError('Performance measure {0} not present in database'
                                   .format(m))

    def update_scope(self, scope):
        """
        Update the emat scope information in the database.

        Args:
            scope (Scope): scope to update
        """
        if self.readonly:
            raise ReadOnlyDatabaseError
        from ...scope.scope import Scope
        assert isinstance(scope, Scope)
        scope_name = scope.name

        with self.conn:
            cur = self.conn.cursor()

            if scope is not None:
                import gzip, cloudpickle
                blob = gzip.compress(cloudpickle.dumps(scope))
            else:
                raise ValueError("unpickleable scope")

            cur.execute(
                sq.UPDATE_SCOPE_CONTENT,
                {'scope_name':scope_name, 'scope_pickle':blob},
            )

            for xl in scope.get_uncertainties()+scope.get_levers():
                cur.execute(
                    sq.CONDITIONAL_INSERT_XL,
                    (xl.name, xl.ptype),
                )
                cur.execute(
                    sq.INSERT_SCOPE_XL.replace("INSERT", "INSERT OR IGNORE"),
                    [scope_name, xl.name],
                )

            for m in scope.get_measures():
                cur.execute(
                    sq.CONDITIONAL_INSERT_M,
                    (m.name, m.transform),
                )
                cur.execute(
                    sq.INSERT_SCOPE_M.replace("INSERT", "INSERT OR IGNORE"),
                    [scope_name, m.name],
                )


    @copydoc(Database.store_scope)
    def store_scope(self, scope):
        """
        Save an emat.Scope directly to the database.

        Args:
            scope (Scope): The scope object to store.

        Raises:
            KeyError: If scope name already exists.
        """
        if self.readonly:
            raise ReadOnlyDatabaseError
        return scope.store_scope(self)

    def read_scope(self, scope_name=None):
        """
        Load the pickled scope from the database.

        Args:
            scope_name (str, optional):
                The name of the scope to load.  If not
                given and there is only one scope stored
                in the database, that scope is loaded. If not
                given and there are multiple scopes stored in
                the database, a KeyError is raised.

        Returns:
            Scope

        Raises:
            KeyError: If a name is given but is not found in
                the database, or if no name is given but there
                is more than one scope stored.
        """

        cur = self.conn.cursor()

        if scope_name is None:
            scope_names = self.read_scope_names()
            if len(scope_names) > 1:
                raise ValueError("multiple scopes stored in database, you must identify one:\n -"+"\n -".join(scope_names))
            elif len(scope_names) == 0:
                raise ValueError("no scopes stored in database")
            else:
                scope_name = scope_names[0]
        try:
            blob = cur.execute(sq.GET_SCOPE, [scope_name]).fetchall()[0][0]
        except IndexError:
            raise KeyError(f"scope '{scope_name}' not found")
        if blob is None:
            return blob
        import gzip, cloudpickle
        try:
            return cloudpickle.loads(gzip.decompress(blob))
        except ModuleNotFoundError as err:
            if "ema_workbench" in err.msg:
                import sys
                from ... import workbench
                sys.modules['ema_workbench'] = workbench
                return cloudpickle.loads(gzip.decompress(blob))
            else:
                raise


    @copydoc(Database.write_metamodel)
    def write_metamodel(self, scope_name, metamodel=None, metamodel_id=None, metamodel_name=''):
        if self.readonly:
            raise ReadOnlyDatabaseError
        with self.conn:
            if metamodel is None and hasattr(scope_name, 'scope'):
                # The metamodel was the one and only argument,
                # and it embeds the Scope.
                metamodel = scope_name
                scope_name = metamodel.scope.name

            scope_name = self._validate_scope(scope_name, None)

            # Do not store PythonCoreModel, store the metamodel it wraps
            from ...model.core_python import PythonCoreModel
            from ...model.meta_model import MetaModel
            if isinstance(metamodel, PythonCoreModel) and isinstance(metamodel.function, MetaModel):
                metamodel_name = metamodel_name or metamodel.name
                if metamodel_id is None:
                    metamodel_id = metamodel.metamodel_id
                metamodel = metamodel.function

            # Get a new id if needed
            if metamodel_id is None:
                metamodel_id = self.get_new_metamodel_id(scope_name)

            # Don't pickle-zip a null model
            if metamodel is None:
                blob = metamodel
            else:
                import gzip, cloudpickle
                blob = gzip.compress(cloudpickle.dumps(metamodel))

            try:
                cur = self.conn.cursor()
                cur.execute(sq.INSERT_METAMODEL_PICKLE,
                             [scope_name, metamodel_id, metamodel_name, blob])
            except sqlite3.IntegrityError:
                raise KeyError(f'metamodel_id {metamodel_id} for scope "{scope_name}" already exists')
            except sqlite3.OperationalError as err:
                raise DatabaseError from err

        return metamodel_id

    @copydoc(Database.read_metamodel)
    def read_metamodel(self, scope_name, metamodel_id=None):
        scope_name = self._validate_scope(scope_name, None)

        if metamodel_id is None:
            candidate_ids = self.read_metamodel_ids(scope_name)
            if len(candidate_ids) == 1:
                metamodel_id = candidate_ids[0]
            elif len(candidate_ids) == 0:
                raise ValueError(f'no metamodels for scope "{scope_name}" are stored')
            else:
                raise ValueError(f'{len(candidate_ids)} metamodels for scope "{scope_name}" are stored')

        cur = self.conn.cursor()
        query_result = cur.execute(
            sq.GET_METAMODEL_PICKLE,
            [scope_name, metamodel_id]
        ).fetchall()
        try:
            name, blob = query_result[0]
        except IndexError:
            raise KeyError(f"no metamodel_id {metamodel_id} for scope named '{scope_name}'")

        import gzip, pickle
        mm = pickle.loads(gzip.decompress(blob))

        scope = self.read_scope(scope_name)

        from ...model.core_python import PythonCoreModel
        return PythonCoreModel(
            mm,
            configuration=None,
            scope=scope,
            safe=True,
            db=self,
            name=name,
            metamodel_id=metamodel_id,
        )

    @copydoc(Database.read_metamodel_ids)
    def read_metamodel_ids(self, scope_name):
        cur = self.conn.cursor()
        scope_name = self._validate_scope(scope_name, None)
        metamodel_ids = [i[0] for i in cur.execute(sq.GET_METAMODEL_IDS,
                                                         [scope_name] ).fetchall()]
        return metamodel_ids

    @copydoc(Database.get_new_metamodel_id)
    def get_new_metamodel_id(self, scope_name):
        with self.conn:
            scope_name = self._validate_scope(scope_name, None)
            cur = self.conn.cursor()
            metamodel_id = [i[0] for i in cur.execute(sq.GET_NEW_METAMODEL_ID,).fetchall()][0]
            try:
                self.write_metamodel(scope_name, None, metamodel_id)
            except (sqlite3.OperationalError, DatabaseError, ReadOnlyDatabaseError):
                # for read only database, generate a random large integer
                metamodel_id = np.random.randint(1<<32, 1<<63, dtype='int64')
            return metamodel_id


    @copydoc(Database.add_scope_meas)
    def add_scope_meas(self, scope_name, scp_m):
        raise NotImplementedError("deprecated: use update_scope instead")


    @copydoc(Database.delete_scope) 
    def delete_scope(self, scope_name):
        if self.readonly:
            raise ReadOnlyDatabaseError
        with self.conn:
            cur = self.conn.cursor()
            cur.execute(sq.DELETE_SCOPE, [scope_name])

    def write_experiment_parameters(
            self,
            scope_name,
            design_name,
            xl_df,
            force_ids=False,
    ):
        """
        Write experiment definitions the the database.

        This method records values for each experiment parameter,
        for each experiment in a design of one or more experiments.

        Args:
            scope_name (str):
                A scope name, used to identify experiments,
                performance measures, and results associated with this
                exploratory analysis. The scope with this name should
                already have been stored in this database.
            design_name (str):
                An experiment design name. This name should be unique
                within the named scope, and typically will include a
                reference to the design sampler, for example:
                'uni' - generated by univariate sensitivity test design
                'lhs' - generated by latin hypercube sample design
                The design_name is used primarily to load groups of
                related experiments together.
            xl_df (pandas.DataFrame):
                The columns of this DataFrame are the experiment
                parameters (i.e. policy levers, uncertainties, and
                constants), and each row is an experiment.
            force_ids (bool, default False):
                For the experiment id's saved into the database to match
                the id's in the index of `xl_df`, or raise an error if
                this cannot be completed, either because that id is in
                use for a different experiment, or because this experiment
                is already saved with a different id.

        Returns:
            list: the experiment id's of the newly recorded experiments

        Raises:
            UserWarning: If scope name does not exist
            TypeError: If not all scope variables are defined in the
                exp_def
            ValueError: If `force_ids` is True but the same experiment
                already has a different id.
            sqlite3.IntegrityError: If `force_ids` is True but a different
                experiment is already using the given id.
        """
        if self.readonly:
            raise ReadOnlyDatabaseError
        if design_name is None:
            design_name = 'ad hoc'

        if isinstance(design_name, dict):
            design_name_map = {}
            for k,v in design_name.items():
                if isinstance(v, str):
                    from ...util.seq_grouping import seq_int_group_expander
                    design_name_map[k] = seq_int_group_expander(v)
                else:
                    design_name_map[k] = v
        else:
            design_name_map = {design_name: xl_df.index}

        with self.conn:
            scope_name = self._validate_scope(scope_name, 'design_name')
            # local cursor because we'll depend on lastrowid
            fcur = self.conn.cursor()

            # get list of experiment variables - except "one"
            scp_xl = fcur.execute(sq.GET_SCOPE_XL, [scope_name]).fetchall()
            if len(scp_xl) == 0:
                raise UserWarning('named scope {0} not found - experiments will \
                                      not be recorded'.format(scope_name))

            for k in design_name_map:
                try:
                    fcur.execute(sq.INSERT_DESIGN, [scope_name, k])
                except sqlite3.OperationalError as err:
                    raise DatabaseError from err

            ### split experiments into novel and duplicate ###
            # first join to existing experiments
            existing_experiments = self.read_experiment_parameters(scope_name, None)
            combined_experiments = pd.concat([
                existing_experiments,
                xl_df.set_index(np.full(len(xl_df), -1, dtype=int)),
            ])
            combined_experiments_reindexed = reindex_duplicates(combined_experiments)
            xl_df_ = combined_experiments_reindexed.iloc[-len(xl_df):]
            novel_flag = xl_df_.index.isin([-1])
            novel_experiments = xl_df.loc[novel_flag]
            duplicate_experiments = xl_df_.loc[~novel_flag]

            ex_ids = []

            for ex_id_as_input, row in novel_experiments.iterrows():
                if force_ids:
                    # create new experiment and set id
                    fcur.execute(sq.INSERT_EXPERIMENT_WITH_ID, [scope_name, ex_id_as_input])
                    ex_id = ex_id_as_input
                else:
                    # create new experiment and get id
                    fcur.execute(sq.INSERT_EXPERIMENT, [scope_name])
                    ex_id = fcur.lastrowid
                # set each from experiment defitinion
                for xl in scp_xl:
                    try:
                        value = row[xl[0]]
                        fcur.execute(sq.INSERT_EX_XL, [ex_id, value, xl[0]])
                    except TypeError:
                        _logger.error(f'Experiment definition missing {xl[0]} variable')
                        raise

                # Add this experiment id to this design
                ex_ids.append(ex_id)
                for design_name_, design_experiment_ids in design_name_map.items():
                    if ex_id_as_input in design_experiment_ids:
                        try:
                            fcur.execute(sq.INSERT_DESIGN_EXPERIMENT, [scope_name, design_name_, ex_id])
                        except Exception as err:
                            _logger.error(str(err))
                            _logger.error(f"scope_name, design_name, ex_id= {scope_name, design_name_, ex_id}")
                            raise

            for ex_id, ex_id_as_input in zip(duplicate_experiments.index, xl_df.loc[~novel_flag].index):
                if force_ids and ex_id != ex_id_as_input:
                    raise ValueError(f"cannot change experiment id {ex_id_as_input} to {ex_id}")
                # Add this experiment id to this design
                ex_ids.append(ex_id)
                for design_name_, design_experiment_ids in design_name_map.items():
                    if ex_id_as_input in design_experiment_ids:
                        try:
                            fcur.execute(sq.INSERT_DESIGN_EXPERIMENT, [scope_name, design_name_, ex_id])
                        except Exception as err:
                            _logger.error(str(err))
                            _logger.error(f"scope_name, design_name, ex_id= {scope_name, design_name_, ex_id}")
                            raise

            return ex_ids

    def read_experiment_id(self, scope_name, *args, **kwargs):
        """
        Read the experiment id previously defined in the database

        Args:
            scope_name (str): scope name, used to identify experiments,
                performance measures, and results associated with this run
            parameters (dict): keys are experiment parameters, values are the
                experimental values to look up.  Subsequent positional or keyword
                arguments are used to update parameters.

        Returns:
            int: the experiment id of the identified experiment

        Raises:
            ValueError: If scope name does not exist
            ValueError: If multiple experiments match an experiment definition.
                This can happen, for example, if the definition is incomplete.
        """
        scope_name = self._validate_scope(scope_name, 'design_name')
        parameters = {}
        for a in args:
            if a is not None:
                parameters.update(a)
        parameters.update(kwargs)
        xl_df = pd.DataFrame(parameters, index=[0])
        result = self.read_experiment_ids(scope_name, xl_df)
        return result[0]

    def get_experiment_id(self, scope_name=None, *args, **kwargs):
        """
        Read or create an experiment id in the database.

        Args:
            scope_name (str): scope name, used to identify experiments,
                performance measures, and results associated with this run
            parameters (dict): keys are experiment parameters, values are the
                experimental values to look up.  Subsequent positional or keyword
                arguments are used to update parameters.

        Returns:
            int: the experiment id of the identified experiment

        Raises:
            ValueError: If scope name does not exist
            ValueError: If multiple experiments match an experiment definition.
                This can happen, for example, if the definition is incomplete.
        """
        scope_name = self._validate_scope(scope_name, 'design_name')
        from ...exceptions import MissingIdWarning
        with warnings.catch_warnings():
            warnings.simplefilter("ignore", category=MissingIdWarning)
            ex_id = self.read_experiment_id(scope_name, *args, **kwargs)
        if ex_id is None:
            parameters = self.read_scope(scope_name).get_parameter_defaults()
            for a in args:
                if a is not None:
                    parameters.update(a)
            parameters.update(kwargs)
            df = pd.DataFrame(parameters, index=[0])
            ex_id = self.write_experiment_parameters(scope_name, None, df)[0]
        return ex_id

    def set_experiment_id(self, scope_name=None, experiment_id=None, *args, **kwargs):
        """
        Set an experiment id in the database.

        Args:
            scope_name (str): scope name, used to identify experiments,
                performance measures, and results associated with this run
            parameters (dict): keys are experiment parameters, values are the
                experimental values to look up.  Subsequent positional or keyword
                arguments are used to update parameters.

        Returns:
            int: the experiment id of the identified experiment

        Raises:
            ValueError:
                If scope name does not exist, or another experiments
                already has this id, or this experiment already has a
                different id.
        """
        scope_name = self._validate_scope(scope_name, 'design_name')
        from ...exceptions import MissingIdWarning
        with warnings.catch_warnings():
            warnings.simplefilter("ignore", category=MissingIdWarning)
            ex_id = self.read_experiment_id(scope_name, *args, **kwargs)
        if ex_id is None:
            # check the id is not yet used
            if experiment_id in self.read_all_experiment_ids(scope_name):
                raise ValueError(f"experiment_id {experiment_id} already exists")

            parameters = self.read_scope(scope_name).get_parameter_defaults()
            for a in args:
                if a is not None:
                    parameters.update(a)
            parameters.update(kwargs)
            df = pd.DataFrame(parameters, index=[0])
            ex_id = self.write_experiment_parameters(scope_name, None, df)[0]
        else:
            if ex_id != experiment_id:
                raise ValueError(f"these parameters already have experiment_id "
                                 f"{ex_id}, cannot change to {experiment_id}")
        return ex_id

    def new_run_id(
            self,
            scope_name=None,
            parameters=None,
            location=None,
            experiment_id=None,
            source=0,
    ):
        """
        Create a new run_id in the database.

        Args:
            scope_name (str): scope name, used to identify experiments,
                performance measures, and results associated with this run
            parameters (dict): keys are experiment parameters, values are the
                experimental values to look up.  Subsequent positional or keyword
                arguments are used to update parameters.
            location (str or True, optional): An identifier for this location
                (i.e. this computer).  If set to True, the name of this node
                is found using the `platform` module.
            experiment_id (int, optional): The experiment id associated
                with this run.  If given, the parameters are ignored.
            source (int, default 0): The metamodel_id of the source for this
                run, or 0 for a core model run.

        Returns:
            Tuple[Int,Int]:
                The run_id and experiment_id of the identified experiment

        Raises:
            ValueError: If scope name does not exist
            ValueError: If multiple experiments match an experiment definition.
                This can happen, for example, if the definition is incomplete.
        """
        if self.readonly:
            raise ReadOnlyDatabaseError
        scope_name = self._validate_scope(scope_name, 'design_name')
        if experiment_id is None:
            if parameters is None:
                raise ValueError('must give experiment_id or parameters')
            experiment_id = self.get_experiment_id(scope_name, parameters)
        run_id = uuid.uuid1()
        if location is True:
            import platform
            location = platform.node()
        with self.conn:
            cursor = self.conn.cursor()
            cursor.execute(
                sq.NEW_EXPERIMENT_RUN,
                dict(
                    run_id=run_id.bytes,
                    experiment_id=experiment_id,
                    run_location=location,
                    run_source=source,
                )
            )
            return run_id, experiment_id

    def existing_run_id(
            self,
            run_id,
            scope_name=None,
            parameters=None,
            location=None,
            experiment_id=None,
            source=0,
    ):
        """
        Store an existing run_id in the database.

        Args:
            run_id (bytes or UUID): run id to be stored
            scope_name (str): scope name, used to identify experiments,
                performance measures, and results associated with this run
            parameters (dict): keys are experiment parameters, values are the
                experimental values to look up.  Subsequent positional or keyword
                arguments are used to update parameters.
            location (str or True, optional): An identifier for this location
                (i.e. this computer).  If set to True, the name of this node
                is found using the `platform` module.
            experiment_id (int, optional): The experiment id associated
                with this run.  If given, the parameters are ignored.
            source (int, default 0): The metamodel_id of the source for this
                run, or 0 for a core model run.

        Returns:
            Tuple[Int,Int]:
                The run_id and experiment_id of the identified experiment

        Raises:
            ValueError: If scope name does not exist
            ValueError: If multiple experiments match an experiment definition.
                This can happen, for example, if the definition is incomplete.
        """
        if self.readonly:
            raise ReadOnlyDatabaseError
        scope_name = self._validate_scope(scope_name, 'design_name')
        if experiment_id is None:
            if parameters is None:
                raise ValueError('must give experiment_id or parameters')
            experiment_id = self.get_experiment_id(scope_name, parameters)
        run_id = _to_uuid(run_id).bytes
        if location is True:
            import platform
            location = platform.node()
        with self.conn:
            cursor = self.conn.cursor()
            cursor.execute(
                sq.NEW_EXPERIMENT_RUN.replace("INSERT", "INSERT OR IGNORE"),
                dict(
                    run_id=run_id,
                    experiment_id=experiment_id,
                    run_location=location,
                    run_source=source,
                )
            )
            return run_id, experiment_id



    def read_experiment_ids(
            self,
            scope_name,
            xl_df,
    ):
        """
        Read the experiment ids previously defined in the database.

        This method is used to recover the experiment id, if the
        set of parameter values is known but the id of the experiment
        is not known.

        Args:
            scope_name (str): scope name, used to identify experiments,
                performance measures, and results associated with this run
            xl_df (pandas.DataFrame):
                The columns of this DataFrame are experiment parameters
                to lookup, and each row is a full experiment.  It is
                possible to include only a subset of the columns, and
                matches will be returned if that subset matches only one
                experiment.

        Returns:
            list: the experiment id's of the identified experiments

        Raises:
            ValueError: If scope name does not exist
            ValueError: If multiple experiments match an experiment definition.
                This can happen, for example, if the definition is incomplete.
        """
        # local cursor
        fcur = self.conn.cursor()
        ex_ids = []
        missing_ids = 0

        try:
            # get list of experiment variables - except "one"
            scp_xl = fcur.execute(sq.GET_SCOPE_XL, [scope_name]).fetchall()
            if len(scp_xl) == 0:
                raise ValueError('named scope {0} not found - experiment ids \
                                      not available'.format(scope_name))

            scp_xl = [i[0] for i in scp_xl]
            use_cols = set(c for c in xl_df.columns if c in scp_xl)

            for row in xl_df.itertuples(index=False, name=None):

                candidate_ids = None

                # get all ids by value
                for par_name, par_value in zip(xl_df.columns, row):
                    if par_name not in use_cols:
                        continue
                    possible_ids = set([i[0] for i in fcur.execute(
                        sq.GET_EXPERIMENT_IDS_BY_VALUE,
                        [scope_name, par_name, par_value],
                    ).fetchall()])
                    if candidate_ids is None:
                        candidate_ids = possible_ids
                    else:
                        candidate_ids &= possible_ids

                if len(candidate_ids) > 1:
                    raise ValueError('multiple matching experiment ids found')
                elif len(candidate_ids) == 1:
                    ex_ids.append(candidate_ids.pop())
                else:
                    missing_ids +=1
                    ex_ids.append(None)
        finally:
            fcur.close()

        if missing_ids:
            from ...exceptions import MissingIdWarning
            warnings.warn(f'missing {missing_ids} ids', category=MissingIdWarning)
        return ex_ids

    def read_all_experiment_ids(
            self,
            scope_name,
            design_name=None,
            grouped=False,
    ):
        """
        Read the experiment ids previously defined in the database

        Args:
            scope_name (str): scope name, used to identify experiments,
                performance measures, and results associated with this run
            design_name (str or None):
                Name of experiment design.  Set to None to find experiments
                across all designs in aggregate.  Set to '*' to get a
                dictionary giving the experiment ids in each design
                individually.
            grouped (bool, default False):
                The default return value is a list of all experiment id's,
                but by setting this to True, this method instead returns
                a human-readable string giving contiguous ranges of
                experiment id's.

        Returns:
            list or dict or str: the experiment id's of the identified experiments

        Raises:
            ValueError: If scope name does not exist

        """
        if design_name == "*":
            result = {}
            for design_name_ in self.read_design_names(scope_name):
                result[design_name_] = self.read_all_experiment_ids(
                    scope_name=scope_name,
                    design_name=design_name_,
                    grouped=grouped,
                )
            return result

        cur = self.conn.cursor()
        scope_name = self._validate_scope(scope_name, 'design_name')
        if design_name is None:
            experiment_ids = [i[0] for i in cur.execute(sq.GET_EXPERIMENT_IDS_ALL,
                                                             [scope_name] ).fetchall()]
        else:
            experiment_ids = [i[0] for i in cur.execute(sq.GET_EXPERIMENT_IDS_IN_DESIGN,
                                                             [scope_name, design_name] ).fetchall()]
        if grouped:
            from ...util.seq_grouping import seq_int_grouper
            return seq_int_grouper(experiment_ids)
        return experiment_ids

    def _validate_scope(self, scope_name, design_parameter_name="design_name"):
        """Validate the scope argument to a function."""
        known_scopes = self.read_scope_names()

        if len(known_scopes) == 0:
            raise ValueError(f'there are no stored scopes')

        # None, but there is only one scope in the DB, so use it.
        if scope_name is None or scope_name is 0:
            if len(known_scopes) == 1:
                return known_scopes[0]
            raise ValueError(f'there are {len(known_scopes)} scopes, must identify scope explicitly')

        if scope_name not in known_scopes:
            oops = self.read_scope_names(design_name=scope_name)
            if oops:
                if design_parameter_name:
                    des = f", {design_parameter_name}='{oops[0]}'"
                else:
                    des = ''
                raise ValueError(f'''no scope named "{scope_name}", did you mean '''
                                 f'''"...(scope='{scope_name}'{des},...)"?''')
            raise ValueError(f'no scope named "{scope_name}" is stored in the database, only {known_scopes}')

        return scope_name

    def read_experiment_parameters(
            self,
            scope_name,
            design_name=None,
            only_pending=False,
            design=None,
            *,
            experiment_ids=None,
            ensure_dtypes=True,
    ):
        """
        Read experiment definitions from the database.

        Read the values for each experiment parameter per experiment.

        Args:
            scope_name (str):
                A scope name, used to identify experiments,
                performance measures, and results associated with this
                exploratory analysis.
            design_name (str, optional): If given, only experiments
                associated with both the scope and the named design
                are returned, otherwise all experiments associated
                with the scope are returned.
            only_pending (bool, default False): If True, only pending
                experiments (which have no performance measure results
                stored in the database) are returned.
            design (str, optional): Deprecated.  Use design_name.
            experiment_ids (Collection, optional):
                A collection of experiment id's to load.  If given,
                both `design_name` and `only_pending` are ignored.
            ensure_dtypes (bool, default True): If True, the scope
                associated with these experiments is also read out
                of the database, and that scope file is used to
                format experimental data consistently (i.e., as
                float, integer, bool, or categorical).

        Returns:
            emat.ExperimentalDesign:
                The experiment parameters are returned in a subclass
                of a normal pandas.DataFrame, which allows attaching
                the `design_name` as meta-data to the DataFrame.

        Raises:
            ValueError: if `scope_name` is not stored in this database
        """

        if design is not None:
            if design_name is None:
                design_name = design
                warnings.warn("the `design` argument is deprecated for "
                              "read_experiment_parameters, use `design_name`", DeprecationWarning)
            elif design != design_name:
                raise ValueError("cannot give both `design_name` and `design`")

        scope_name = self._validate_scope(scope_name, 'design_name')
        cur = self.conn.cursor()

        if experiment_ids is not None:
            query = sq.GET_EX_XL_IDS_IN
            if isinstance(experiment_ids, int):
                experiment_ids = [experiment_ids]
            subquery = ",".join(f"?{n+2}" for n in range(len(experiment_ids)))
            query = query.replace("???", subquery)
            bindings = [scope_name, *experiment_ids]
        elif design_name is None:
            query = sq.GET_EX_XL_ALL
            bindings = dict(scope_name=scope_name)
        else:
            query = sq.GET_EXPERIMENT_PARAMETERS
            bindings = dict(scope_name=scope_name, design_name=design_name)
        xl_df = pd.DataFrame(cur.execute(
            query,
            bindings,
        ).fetchall())
        if xl_df.empty is False:
            xl_df = xl_df.pivot(index=0, columns=1, values=2)
        xl_df.index.name = 'experiment'
        xl_df.columns.name = None

        column_order = (
                self.read_constants(scope_name)
                + self.read_uncertainties(scope_name)
                + self.read_levers(scope_name)
        )

        from ...experiment.experimental_design import ExperimentalDesign
        result = ExperimentalDesign(xl_df[[i for i in column_order if i in xl_df.columns]])
        result.design_name = design_name
        if ensure_dtypes:
            scope = self.read_scope(scope_name)
            if scope is not None:
                result = scope.ensure_dtypes(result)

        if only_pending:
            valid_results = self.read_experiment_measures(scope_name, design_name, source=0)
            valid_ex_ids = valid_results.index.get_level_values(0)
            result = result.loc[~result.index.isin(valid_ex_ids)]

        return result

    def write_experiment_measures(
            self,
            scope_name,
            source,
            m_df,
            run_ids=None,
            experiment_id=None,
    ):
        """
        Write experiment results to the database.

        Write the performance measure results for each experiment
        in the scope - if the scope does not exist, nothing is recorded.

        Note that the design_name is not required to write experiment
        measures, as the individual experiments from any design are
        uniquely identified by the experiment id's.

        Args:
            scope_name (str):
                A scope name, used to identify experiments,
                performance measures, and results associated with this
                exploratory analysis. The scope with this name should
                already have been stored in this database.
            source (int):
                An indicator of performance measure source. This should
                be 0 for a bona-fide run of the associated core models,
                or some non-zero metamodel_id number.
            m_df (pandas.DataFrame or dict):
                The columns of this DataFrame are the performance
                measure names, and row indexes are the experiment id's.
                If given as a `dict` instead of a DataFrame, the keys are
                treated as columns and an `experiment_id` must be provided.
            run_ids (pandas.Index, optional):
                Provide an optional index of universally unique run ids
                (UUIDs) for these results. The UUIDs can be used to help
                identify problems and organize model runs.
            experiment_id (int, optional):
                Provide an experiment_id.  This is only used if the
                `m_df` is provided as a dict instead of a DataFrame

        Raises:
            UserWarning: If scope name does not exist
        """
        if self.readonly:
            raise ReadOnlyDatabaseError
        if experiment_id is not None:
            if not isinstance(m_df, dict):
                raise ValueError("only give an experiment_id with a dict as `m_df`")
            m_df = pd.DataFrame(m_df, index=[experiment_id])

        # split run_ids from multiindex
        if m_df.index.nlevels == 2:
            if run_ids is not None:
                raise ValueError('run_ids cannot be given when they are embedded in m_df.index')
            run_ids = m_df.index.get_level_values(1)
            m_df.index = m_df.index.get_level_values(0)

        with self.conn:

            scope = None # don't load unless needed

            cur = self.conn.cursor()
            scope_name = self._validate_scope(scope_name, None)
            scp_m = cur.execute(sq.GET_SCOPE_M, [scope_name]).fetchall()

            if len(scp_m) == 0:
                raise UserWarning('named scope {0} not found - experiments will \
                                      not be recorded'.format(scope_name))

            if run_ids is None:
                # generate new run_ids if none is given
                run_ids = []
                for experiment_id in m_df.index:
                    run_id, experiment_id = self.new_run_id(
                        scope_name,
                        experiment_id=experiment_id,
                        source=source,
                    )
                    run_ids.append(run_id)
            else:
                for (run_id, experiment_id) in zip(run_ids, m_df.index):
                    self.existing_run_id(
                        run_id,
                        scope_name,
                        experiment_id=experiment_id,
                        source=source,
                    )

            for m in scp_m:
                dataseries = None
                measure_name = m[0]
                if measure_name not in m_df.columns:
                    if scope is None:
                        scope = self.read_scope(scope_name)
                    formula = getattr(scope[measure_name], 'formula', None)
                    if formula:
                        dataseries = m_df.eval(formula).rename(m.name)

                if measure_name in m_df.columns:
                    dataseries = m_df[measure_name]

                if dataseries is not None:
                    for (ex_id, value), uid in zip(dataseries.iteritems(),run_ids):
                        _logger.debug(f"write_experiment_measures: writing {measure_name} = {value} @ {ex_id}/{uid}")
                        uid = _to_uuid(uid)
                        # index is experiment id
                        bindings = dict(
                            experiment_id=ex_id,
                            measure_value=value,
                            measure_source=source,
                            measure_name=measure_name,
                            measure_run=uid.bytes,
                        )
                        try:
                            if not pd.isna(m[0]):
                                cur.execute(sq.INSERT_EX_M, bindings)
                        except:
                            _logger.error(f"Error saving {value} to m {m[0]} for ex {ex_id}")
                            for binding, bval in bindings.items():
                                _logger.error(f"bindings[{binding}]={bval} ({type(bval)})")
                            _logger.error(str(cur.execute(sq._DEBUG_INSERT_EX_M, bindings).fetchall()))
                            raise
                else:
                    _logger.debug(f"write_experiment_measures: no dataseries for {measure_name}")

    def write_ex_m_1(
            self,
            scope_name,
            source,
            ex_id,
            m_name,
            m_value,
            run_id=None,
    ):
        """Write a single performance measure result for an experiment

        Write the performance measure result for an experiment
        in the scope - if the scope does not exist, nothing is recorded

        Args:
            scope_name (str): scope name, used to identify experiments,
                performance measures, and results associated with this run
            source (int): indicator of performance measure source
                (0 = core model or non-zero = meta-model id)
            ex_id (int): experiment id
            m_name (str): performance measure name
            m_value (numeric): performance measure value
            run_ids (uuid, optional):
                Provide an optional universally unique run id
                (UUID) for these results. The UUID can be used to help
                identify problems and organize model runs.

        Raises:
            UserWarning: If scope name does not exist
        """
        if self.readonly:
            raise ReadOnlyDatabaseError
        with self.conn:
            scope_name = self._validate_scope(scope_name, None)
            cur = self.conn.cursor()
            scp_m = cur.execute(sq.GET_SCOPE_M, [scope_name]).fetchall()

            if len(scp_m) == 0:
                raise UserWarning('named scope {0} not found - experiments will \
                                      not be recorded'.format(scope_name))

            for m in scp_m:
                if m[0] == m_name:
                    try:
                        if not pd.isna(m[0]):
                            cur.execute(
                                sq.INSERT_EX_M,
                                dict(
                                    experiment_id=ex_id,
                                    measure_value=m_value,
                                    measure_source=source,
                                    measure_name=m[0],
                                    measure_run=run_id,
                                )
                            )
                    except:
                        _logger.error(f"Error saving {m_value} to m {m[0]} for ex {ex_id}")
                        raise

    def read_experiment_all(
            self,
            scope_name,
            design_name=None,
            source=None,
            *,
            only_pending=False,
            only_incomplete=False,
            only_complete=False,
            only_with_measures=False,
            ensure_dtypes=True,
            with_run_ids=False,
            runs=None,
            formulas=True,
    ):
        """
        Read experiment definitions and results

        Read the values from each experiment variable and the
        results for each performance measure per experiment.

        Args:
            scope_name (str or Scope):
                A scope name, used to identify experiments,
                performance measures, and results associated with this
                exploratory analysis.
            design_name (str or Collection[str], optional):
                The experimental design name (a single `str`) or
                a collection of design names to read.
            source (int, optional): The source identifier of the
                experimental outcomes to load.  If not given, but
                there are only results from a single source in the
                database, those results are returned.  If there are
                results from multiple sources, an error is raised.
            only_pending (bool, default False): If True, only pending
                experiments (which have no performance measure results
                stored in the database) are returned. Experiments that
                have any results, even if only partial results, are
                excluded.
            only_incomplete (bool, default False): If True, only incomplete
                experiments (which have at least one missing performance
                measure result that is not stored in the database) are
                returned.  Only complete experiments (that have every
                performance measure populated) are excluded.
            only_complete (bool, default False): If True, only complete
                experiments (which have no missing performance measure
                results stored in the database) are returned.
            only_with_measures (bool, default False): If True, only
                experiments with at least one stored performance measure
                are returned.
            ensure_dtypes (bool, default True): If True, the scope
                associated with these experiments is also read out
                of the database, and that scope file is used to
                format experimental data consistently (i.e., as
                float, integer, bool, or categorical).
            with_run_ids (bool, default False): Whether to use a
                two-level pd.MultiIndex that includes both the
                experiment_id (which always appears in the index)
                as well as the run_id (which only appears in the
                index if this argument is set to True).
            runs ({None, 'all', 'valid', 'invalid'}, default None):
                By default, this method returns the one and only
                valid model run matching the given `design_name`
                and `source` (if any) for any experiment, and fails
                if there is more than one such valid run. Set this to
                'valid' or 'invalid' to get all valid or invalid model
                runs (instead of raising an exception). Set to 'all' to get
                everything, including both valid and invalidated results.
            formulas (bool, default True): If the scope includes
                formulaic measures (computed directly from other
                measures) then compute these values and include them in
                the results.

        Returns:
            emat.ExperimentalDesign:
                The experiment parameters are returned in a subclass
                of a normal pandas.DataFrame, which allows attaching
                the `design_name` as meta-data to the DataFrame.

        Raises:
            ValueError
                When no source is given but the database contains
                results from multiple sources.
        """
        from ...scope.scope import Scope
        if isinstance(scope_name, Scope):
            scope = scope_name
            scope_name = scope.name
        else:
            scope = None

        df_p = self.read_experiment_parameters(
            scope_name=scope_name,
            design_name=design_name,
            ensure_dtypes=ensure_dtypes,
        )
        df_m = self.read_experiment_measures(
            scope_name=scope or scope_name,
            design_name=design_name,
            runs=runs,
            formulas=formulas,
        )

        ex_xlm = pd.merge(
            df_p,
            df_m.reset_index().set_index('experiment'),
            how='outer',
            on='experiment',
        ).reset_index()
        if runs == 'valid_mean':
            ex_xlm = ex_xlm.set_index(['experiment'])
        else:
            ex_xlm = ex_xlm.set_index(['experiment', 'run'])
            if not with_run_ids:
                ex_xlm.index = ex_xlm.index.droplevel(1)

        if only_incomplete:
            retain = np.zeros(len(ex_xlm), dtype=bool)
            for meas_name in self.read_measures(scope_name):
                if meas_name not in ex_xlm.columns:
                    retain[:] = True
                    break
                else:
                    retain[:] |= pd.isna(ex_xlm[meas_name])
            ex_xlm = ex_xlm.loc[retain, :]

        if scope is None:
            column_order = (
                self.read_constants(scope_name)
                + self.read_uncertainties(scope_name)
                + self.read_levers(scope_name)
                + self.read_measures(scope_name)
            )
        else:
            column_order = (
                scope.get_constant_names()
                + scope.get_uncertainty_names()
                + scope.get_lever_names()
                + scope.get_measure_names()
            )
        result = ex_xlm[[i for i in column_order if i in ex_xlm.columns]]

        if only_complete:
            result = result[~result.isna().any(axis=1)]
        elif only_incomplete:
            result = result[result.isna().any(axis=1)]

        if only_with_measures:
            result_measures = result[[i for i in self.read_measures(scope_name) if i in result.columns]]
            result = result[~result_measures.isna().all(axis=1)]
        elif only_pending:
            result_measures = result[[i for i in self.read_measures(scope_name) if i in result.columns]]
            result = result[result_measures.isna().all(axis=1)]

        if ensure_dtypes:
            if scope is None:
                scope = self.read_scope(scope_name)
            if scope is not None:
                result = scope.ensure_dtypes(result)

        from ...experiment.experimental_design import ExperimentalDesign
        result = ExperimentalDesign(result)
        result.design_name = design_name

        return result

    def read_experiment_measures(
            self,
            scope_name,
            design_name=None,
            experiment_id=None,
            source=None,
            design=None,
            runs=None,
            formulas=True,
            with_validity=False,
    ):
        """
        Read experiment results from the database.

        Args:
            scope_name (str or Scope):
                A scope or just its name, used to identify experiments,
                performance measures, and results associated with this
                exploratory analysis.
            design_name (str, optional): If given, only experiments
                associated with both the scope and the named design
                are returned, otherwise all experiments associated
                with the scope are returned.
            experiment_id (int, optional): The id of the experiment to
                retrieve.  If omitted, get all experiments matching the
                named scope and design.
            source (int, optional): The source identifier of the
                experimental outcomes to load.  If not given, but
                there are only results from a single source in the
                database, those results are returned.  If there are
                results from multiple sources, an error is raised.
            design (str): Deprecated, use `design_name`.
            runs ({None, 'all', 'valid', 'invalid', 'valid_mean'}, default None):
                By default, this method returns the most recent timestamped
                valid model run matching the given `design_name`
                and `source` (if any) for any experiment. Set this to
                'valid' or 'invalid' to get all valid or invalid model
                runs (instead of raising an exception). Set to 'all' to get
                everything, including both valid and invalidated results.
                Set to 'valid_mean' to get the average of all valid runs
                instead of the single most recent one.
            formulas (bool, default True): If the scope includes
                formulaic measures (computed directly from other
                measures) then compute these values and include them in
                the results.

        Returns:
            results (pandas.DataFrame): performance measures

        Raises:
            ValueError
                When the database contains multiple sets of results
                matching the given `design_name` and/or `source`
                (if any) for any experiment.
        """

        assert runs in (None, 'all', 'valid', 'invalid', 'valid_mean')

        if design is not None:
            if design_name is None:
                design_name = design
                warnings.warn("the `design` argument is deprecated for "
                              "read_experiment_parameters, use `design_name`", DeprecationWarning)
            elif design != design_name:
                raise ValueError("cannot give both `design_name` and `design`")

        from ...scope.scope import Scope
        if isinstance(scope_name, Scope):
            scope = scope_name
            scope_name = scope.name
        else:
            scope = None
        scope_name = self._validate_scope(scope_name, 'design_name')

        sql = sq.GET_EXPERIMENT_MEASURES_MASTER

        if design_name is None:
            sql = sql.replace("AND ed.design = @design_name", "")
        if source is None:
            sql = sql.replace("AND run_source = @measure_source", "")
        if experiment_id is None:
            sql = sql.replace("AND eem.experiment_id = @experiment_id", "")
        if runs in ('all', ):
            sql = sql.replace("AND run_valid = 1", "")
        elif runs == 'invalid':
            sql = sql.replace("AND run_valid = 1",
                              "AND run_valid = 0")
        if runs in ('all', 'valid', 'invalid', 'valid_mean'):
            sql = re.sub(
                r"/\* most recent .* end most recent \*/",
                "ema_experiment_run",
                sql,
                flags=re.DOTALL
            )
        arg = dict(
            scope_name=scope_name,
            design_name=design_name,
            experiment_id=experiment_id,
            measure_source=source,
        )

        cur = self.conn.cursor()
        try:
            ex_m = pd.DataFrame(cur.execute(sql, arg).fetchall())
        except:
            _logger.error(f"ERROR ON READ MEASURES query=\n{sql}")
            _logger.error(f"ERROR ON READ MEASURES arg=\n{arg}")
            raise
        if ex_m.empty is False:
            if runs is None:
                # by default, raise a value error if there are runs from multiple sources
                try:
                    ex_m.pivot(index=0, columns=2, values=3)
                except ValueError:
                    raise ValueError("duplicate experiment ids suggest results "
                                     "from more than one model source are stored\n"
                                     "set `runs='valid'` to return results from all "
                                     "sources or set the `source` argument.")
            ex_m = ex_m.pivot(index=(0,1), columns=2, values=3).astype(np.float64)
        if isinstance(ex_m.index, pd.MultiIndex):
            fix_levels = [_to_uuid(i) for i in ex_m.index.levels[1]]
            zero_uuid = uuid.UUID(bytes=b'\x00' * 16)
            try:
                zero_index = fix_levels.index(zero_uuid)
            except ValueError:
                zero_index = len(fix_levels)
                fix_levels.append(zero_uuid) # add a zero level
            if len(fix_levels):
                ex_m.index = ex_m.index.set_levels(fix_levels, 1)
            fix_codes = np.array(ex_m.index.codes[1], copy=True)
            fix_codes[fix_codes == -1] = zero_index
            ex_m.index = ex_m.index.set_codes(fix_codes, level=1)
            ex_m.index.names = ['experiment', 'run']
        elif len(ex_m.index) == 0:
            ex_m.index = pd.MultiIndex(
                levels=[[],[]],
                codes=[[],[]],
                names=['experiment', 'run'],
            )

        ex_m.columns.name = None

        if formulas:
            if scope is None:
                scope = self.read_scope(scope_name)
            for measure in scope.get_measures():
                if getattr(measure, 'formula', None):
                    ex_m[measure.name] = ex_m.eval(measure.formula)

        if scope is None:
            column_order = (
                self.read_measures(scope_name)
            )
        else:
            column_order = scope.get_measure_names()

        result = ex_m[[i for i in column_order if i in ex_m.columns]]
        if runs == 'valid_mean':
            return result.groupby('experiment').mean()
        return result

    def read_experiment_measure_sources(
            self,
            scope_name,
            design_name=None,
            experiment_id=None,
            design=None,
    ):
        """
        Read all source ids from the results stored in the database.

        Args:
            scope_name (str):
                A scope name, used to identify experiments,
                performance measures, and results associated with this
                exploratory analysis.
            design_name (str, optional): If given, only experiments
                associated with both the scope and the named design
                are returned, otherwise all experiments associated
                with the scope are returned.
            experiment_id (int, optional): The id of the experiment to
                retrieve.  If omitted, get all experiments matching the
                named scope and design.
            design (str): Deprecated, use `design_name`.

        Returns:
            List[Int]: performance measure source ids

        """
        if design is not None:
            if design_name is None:
                design_name = design
                warnings.warn("the `design` argument is deprecated for "
                              "read_experiment_parameters, use `design_name`", DeprecationWarning)
            elif design != design_name:
                raise ValueError("cannot give both `design_name` and `design`")

        scope_name = self._validate_scope(scope_name, 'design_name')
        if design_name is None:
            sql = sq.GET_EXPERIMENT_MEASURE_SOURCES
            arg = {'scope_name':scope_name}
            if experiment_id is not None:
                sql += " AND eem.experiment_id = @experiment_id"
                arg['experiment_id'] = experiment_id
        else:
            sql = sq.GET_EXPERIMENT_MEASURE_SOURCES_BY_DESIGN
            arg = {'scope_name': scope_name, 'design_name':design_name, }
            if experiment_id is not None:
                sql += " AND eem.experiment_id = @experiment_id"
                arg['experiment_id'] = experiment_id
        cur = self.conn.cursor()
        return [i[0] for i in cur.execute(sql, arg).fetchall()]

    def delete_experiments(
            self,
            scope_name,
            design_name=None,
            design=None,
    ):
        """
        Delete experiment definitions and results.

        The method removes the linkage between experiments and the
        identified experimental design.  Experiment parameters and results
        are only removed if they are also not linked to any other experimental
        design stored in the database.

        Args:
            scope_name (str): scope name, used to identify experiments,
                performance measures, and results associated with this run
            design_name (str): Only experiments
                associated with both the scope and the named design
                are deleted.
            design (str): Deprecated, use `design_name`.
        """
        if self.readonly:
            raise ReadOnlyDatabaseError
        with self.conn:
            if design is not None:
                if design_name is None:
                    design_name = design
                    warnings.warn("the `design` argument is deprecated for "
                                  "read_experiment_parameters, use `design_name`", DeprecationWarning)
                elif design != design_name:
                    raise ValueError("cannot give both `design_name` and `design`")
            scope_name = self._validate_scope(scope_name, 'design_name')
            cur = self.conn.cursor()
            cur.execute(sq.DELETE_DESIGN_EXPERIMENTS, [scope_name, design_name])
            cur.execute(sq.DELETE_LOOSE_EXPERIMENTS, [scope_name,])

    def delete_experiment_measures(
            self,
            run_ids=None,
    ):
        """
        Delete experiment performance measure results.

        The method removes only the performance measures, not the
        parameters.  This can be useful if a set of corrupted model
        results was stored in the database.

        Args:
            run_ids (Collection, optional):
                A collection of run_id's for which measures shall
                be deleted.  Note that no scope or design are given here,
                experiments must be individually identified.

        """
        if self.readonly:
            raise ReadOnlyDatabaseError
        if isinstance(run_ids, uuid.UUID):
            run_ids = [run_ids]
        elif isinstance(run_ids, (bytes, str)):
            run_ids = [_to_uuid(run_ids)]

        with self.conn:
            cur = self.conn.cursor()
            for run_id in run_ids:
                try:
                    b = _to_uuid(run_id).bytes
                except:
                    raise ValueError(f'cannot interpret run_id "{run_id}"')
                cur.execute(
                    sq.DELETE_RUN_ID,
                    dict(run_id=b),
                )

    def invalidate_experiment_runs(
            self,
            run_ids=None,
            queries=None,
            **kwargs,
    ):
        """
        Invalidate experiment performance measure results.

        The method marks the performance measures as invalid, not the
        parameters.  It does not actually remove any data from the model.
        This can be useful if a set of corrupted model results was stored
        in the database, to be able to ignore them in analysis but also
        keep tabs on the results and know if they are attempted to be
        stored again.

        Args:
            run_ids (Collection, optional):
                A collection of run_id's for which measures shall
                be deleted.  Note that no scope or design are given here,
                experiments must be individually identified.
            run_ids (Collection[str], optional):
                A collection of query commands that will select invalid
                experiment runs.  The queries are run against a DataFrame
                of parameters and measures.

        Returns:
            n_runs_invalidated (int or list):
                The number of runs that were actually invalidated in the
                database (total, if run_ids is given, otherwise per query)
        """
        if queries is None and run_ids is None:
            raise ValueError("must give run_ids or queries")

        if queries is not None and run_ids is not None:
            raise ValueError("must give run_ids or queries, not both")

        if queries is not None:
            n_runs_invalidated = list()
            scope_name = kwargs.pop('scope_name', None)
            kwargs['with_run_ids'] = True
            kwargs['runs'] = 'valid'
            if isinstance(queries, str):
                queries = [queries]
            for q in queries:
                bad_runs = self.read_experiment_all(
                    scope_name,
                    **kwargs,
                ).query(q)
                if not bad_runs.empty:
                    n_runs_invalidated.append(
                        self.invalidate_experiment_runs(bad_runs)
                    )
                else:
                    n_runs_invalidated.append(0)
            return n_runs_invalidated

        if self.readonly:
            raise ReadOnlyDatabaseError
        if isinstance(run_ids, (uuid.UUID, bytes, str)):
            run_ids = [_to_uuid(run_ids)]
        elif isinstance(run_ids, pd.MultiIndex) and run_ids.nlevels==2:
            run_ids = run_ids.get_level_values(1)
        elif isinstance(run_ids, pd.DataFrame) and run_ids.index.nlevels==2:
            run_ids = run_ids.index.get_level_values(1)
        elif isinstance(run_ids, pd.Series) and run_ids.index.nlevels==2 and run_ids.dtype==bool:
            run_ids = run_ids[run_ids].index.get_level_values(1)

        n_runs_invalidated = 0

        with self.conn:
            cur = self.conn.cursor()
            for run_id in run_ids:
                if isinstance(run_id, (uuid.UUID, str, bytes)):
                    b = _to_uuid(run_id).bytes
                else:
                    raise TypeError(f"Error run_id type {type(run_id)} = {run_id}")
                cur.execute(
                    sq.INVALIDATE_RUN_ID,
                    dict(run_id=b),
                )
                n_runs_invalidated += cur.rowcount
        return n_runs_invalidated

    def write_experiment_all(
            self,
            scope_name,
            design_name,
            source,
            xlm_df,
            run_ids=None,
    ):
        """
        Write experiment definitions and results

        Writes the values from each experiment variable and the
        results for each performance measure per experiment

        Args:
            scope_name (str):
                A scope name, used to identify experiments,
                performance measures, and results associated with this
                exploratory analysis. The scope with this name should
                already have been stored in this database.
            design_name (str or dict):
                An experiment design name. This name should be unique
                within the named scope, and typically will include a
                reference to the design sampler, for example:
                'uni' - generated by univariate sensitivity test design
                'lhs' - generated by latin hypercube sample design
                The design_name is used primarily to load groups of
                related experiments together.
                TODO: document dict
            source (int):
                An indicator of performance measure source. This should
                be 0 for a bona fide run of the associated core models,
                or some non-zero metamodel_id number.
            xlm_df (pandas.DataFrame):
                The columns of this DataFrame are the experiment
                parameters (i.e. policy levers, uncertainties, and
                constants) and performance measures, and each row
                is an experiment.
            run_ids (pandas.Index, optional):
                Provide an optional index of universally unique run ids
                (UUIDs) for these results. The UUIDs can be used to help
                identify problems and organize model runs.

        Raises:
            DesignExistsError: If scope and design already exist
            TypeError: If not all scope variables are defined in the
                experiment
        """
        if self.readonly:
            raise ReadOnlyDatabaseError

        with self.conn:
            scope_name = self._validate_scope(scope_name, 'design_name')
            fcur = self.conn.cursor()

            if isinstance(design_name, str):
                design_name_map = {design_name: xlm_df.index}
            else:
                design_name_map = design_name

            for k in design_name_map:
                exist = pd.DataFrame(fcur.execute(
                    sq.GET_EXPERIMENT_PARAMETERS_AND_MEASURES,
                    [scope_name, k],
                ).fetchall())
                if exist.empty is False:
                    from ...exceptions import DesignExistsError
                    raise DesignExistsError(
                        'scope {0} with design {1} found, ' 
                        'must be deleted before recording'
                            .format(scope_name, k)
                    )

            # get list of experiment variables
            scp_xl = fcur.execute(sq.GET_SCOPE_XL, [scope_name]).fetchall()
            scp_m = fcur.execute(sq.GET_SCOPE_M, [scope_name]).fetchall()

            experiment_ids = self.write_experiment_parameters(
                scope_name,
                design_name_map,
                xlm_df[[z[0] for z in scp_xl]],
            )
            xlm_df.index = experiment_ids
            self.write_experiment_measures(
                scope_name,
                source,
                xlm_df[[z[0] for z in scp_m if z[0] in xlm_df.columns]],
                run_ids=run_ids,
            )

        
    @copydoc(Database.read_scope_names)
    def read_scope_names(self, design_name=None) -> list:
        cur = self.conn.cursor()
        if design_name is None:
            scopes = [i[0] for i in cur.execute(sq.GET_SCOPE_NAMES ).fetchall()]
        else:
            scopes = [i[0] for i in cur.execute(sq.GET_SCOPES_CONTAINING_DESIGN_NAME,
                                                     [design_name] ).fetchall()]
        return scopes

    @copydoc(Database.read_design_names)
    def read_design_names(self, scope_name:str) -> list:
        cur = self.conn.cursor()
        scope_name = self._validate_scope(scope_name, None)
        designs = [i[0] for i in cur.execute(sq.GET_DESIGN_NAMES, [scope_name] ).fetchall()]
        return designs

    @copydoc(Database.read_uncertainties)
    def read_uncertainties(self, scope_name:str) -> list:
        cur = self.conn.cursor()
        scope_name = self._validate_scope(scope_name, None)
        scp_x = cur.execute(sq.GET_SCOPE_X, [scope_name]).fetchall()
        return [i[0] for i in scp_x]

    @copydoc(Database.read_levers)
    def read_levers(self, scope_name:str) -> list:
        cur = self.conn.cursor()
        scope_name = self._validate_scope(scope_name, None)
        scp_l = cur.execute(sq.GET_SCOPE_L, [scope_name]).fetchall()
        return [i[0] for i in scp_l]

    @copydoc(Database.read_constants)
    def read_constants(self, scope_name:str) -> list:
        cur = self.conn.cursor()
        scope_name = self._validate_scope(scope_name, None)
        scp_c = cur.execute(sq.GET_SCOPE_C, [scope_name]).fetchall()
        return [i[0] for i in scp_c]

    @copydoc(Database.read_measures)
    def read_measures(self, scope_name: str) -> list:
        cur = self.conn.cursor()
        scope_name = self._validate_scope(scope_name, None)
        scp_m = cur.execute(sq.GET_SCOPE_M, [scope_name]).fetchall()
        return [i[0] for i in scp_m]

    @copydoc(Database.read_box)
    def read_box(self, scope_name: str, box_name: str, scope=None):
        cur = self.conn.cursor()
        scope_name = self._validate_scope(scope_name, None)

        from ...scope.box import Box
        parent = self.read_box_parent_name(scope_name, box_name)
        box = Box(name=box_name, scope=scope,
                  parent=parent)

        for row in cur.execute(sq.GET_BOX_THRESHOLDS, [scope_name, box_name]):
            par_name, t_value, t_type = row
            if t_type == -2:
                box.set_lower_bound(par_name, t_value)
            elif t_type == -1:
                box.set_upper_bound(par_name, t_value)
            elif t_type == 0:
                box.relevant_features.add(par_name)
            elif t_type >= 1:
                box.add_to_allowed_set(par_name, t_value)

        return box

    @copydoc(Database.read_box_names)
    def read_box_names(self, scope_name: str):
        cur = self.conn.cursor()
        scope_name = self._validate_scope(scope_name, None)
        names = cur.execute(sq.GET_BOX_NAMES, [scope_name]).fetchall()
        return [i[0] for i in names]

    @copydoc(Database.read_box_parent_name)
    def read_box_parent_name(self, scope_name: str, box_name:str):
        cur = self.conn.cursor()
        scope_name = self._validate_scope(scope_name, None)
        try:
            return cur.execute(sq.GET_BOX_PARENT_NAME, [scope_name, box_name]).fetchall()[0][0]
        except IndexError:
            return None

    @copydoc(Database.read_box_parent_names)
    def read_box_parent_names(self, scope_name: str):
        cur = self.conn.cursor()
        scope_name = self._validate_scope(scope_name, None)
        names = cur.execute(sq.GET_BOX_PARENT_NAMES, [scope_name]).fetchall()
        return {i[0]:i[1] for i in names}

    @copydoc(Database.read_boxes)
    def read_boxes(self, scope_name: str=None, scope=None):
        from ...scope.box import Boxes
        if scope is not None:
            scope_name = scope.name
        scope_name = self._validate_scope(scope_name, None)
        names = self.read_box_names(scope_name)
        u = Boxes(scope=scope)
        for name in names:
            box = self.read_box(scope_name, name, scope=scope)
            u.add(box)
        return u

    @copydoc(Database.write_box)
    def write_box(self, box, scope_name=None):
        with self.conn:
            from ...scope.box import Box, Bounds
            assert isinstance(box, Box)

            try:
                scope_name_ = box.scope.name
            except AttributeError:
                scope_name_ = scope_name
            if scope_name is not None and scope_name != scope_name_:
                raise ValueError("scope_name mismatch")
            scope_name = scope_name_
            scope_name = self._validate_scope(scope_name, None)
            cur = self.conn.cursor()

            p_ = set(self.read_uncertainties(scope_name) + self.read_levers(scope_name))
            m_ = set(self.read_measures(scope_name))

            if box.parent_box_name is None:
                cur.execute(sq.INSERT_BOX, [scope_name, box.name])
            else:
                cur.execute(sq.INSERT_SUBBOX, [scope_name, box.name,
                                                    box.parent_box_name])

            for t_name, t_vals in box._thresholds.items():

                if t_name in p_:
                    sql_cl = sq.CLEAR_BOX_THRESHOLD_P
                    sql_in = sq.SET_BOX_THRESHOLD_P
                elif t_name in m_:
                    sql_cl = sq.CLEAR_BOX_THRESHOLD_M
                    sql_in = sq.SET_BOX_THRESHOLD_M
                else:
                    warnings.warn(f"{t_name} not identifiable as parameter or measure")
                    continue

                cur.execute(sql_cl, [scope_name, box.name, t_name])

                if isinstance(t_vals, Bounds):
                    if t_vals.lowerbound is not None:
                        cur.execute(sql_in, [scope_name, box.name, t_name, t_vals.lowerbound, -2])
                    if t_vals.upperbound is not None:
                        cur.execute(sql_in, [scope_name, box.name, t_name, t_vals.upperbound, -1])
                elif isinstance(t_vals, AbstractSet):
                    for n, t_val in enumerate(t_vals, start=1):
                        cur.execute(sql_in, [scope_name, box.name, t_name, t_val, n])
                else:
                    raise NotImplementedError(str(type(t_vals)))

            for t_name in box.relevant_features:

                if t_name in p_:
                    sql_cl = sq.CLEAR_BOX_THRESHOLD_P
                    sql_in = sq.SET_BOX_THRESHOLD_P
                elif t_name in m_:
                    sql_cl = sq.CLEAR_BOX_THRESHOLD_M
                    sql_in = sq.SET_BOX_THRESHOLD_M
                else:
                    warnings.warn(f"{t_name} not identifiable as parameter or measure")
                    continue

                cur.execute(sql_cl, [scope_name, box.name, t_name])
                cur.execute(sql_in, [scope_name, box.name, t_name, None, 0])


    @copydoc(Database.write_boxes)
    def write_boxes(self, boxes, scope_name=None):
        with self.conn:
            if boxes.scope is not None:
                if scope_name is not None and scope_name != boxes.scope.name:
                    raise ValueError('scope name mismatch')
                scope_name = boxes.scope.name
            for box in boxes.values():
                self.write_box(box, scope_name)

    def log(self, message, level=logging.INFO):
        """
        Log a message into the SQLite database

        Args:
            message (str): A message to log, will be stored verbatim.
            level (int): A logging level, can be used to filter messages.
        """
        message = str(message)
        if not self.readonly:
            with self.conn:
                cur = self.conn.cursor()
                cur.execute("INSERT INTO ema_log(level, content) VALUES (?,?)", [level, str(message)])
        _logger.log(level, message)

    def merge_log(self, other):
        """
        Merge the log from another SQLiteDB into this database log.

        Args:
            other (emat.SQLiteDB): Source of log to merge.
        """
        if self.readonly:
            raise ReadOnlyDatabaseError
        if not hasattr(other, 'conn'):
            return
        with self.conn:
            with other.conn:
                selfc = self.conn.cursor()
                otherc = other.conn.cursor()
                other_q = f"""
                SELECT
                    timestamp, level, content 
                FROM
                    ema_log 
                ORDER BY
                    rowid
                """
                for timestamp, level, content in otherc.execute(other_q):
                        selfc.execute(
                            """
                            INSERT INTO ema_log(timestamp, level, content) 
                            SELECT ?1, ?2, ?3
                            WHERE NOT EXISTS(
                                SELECT 1 FROM ema_log 
                                WHERE timestamp=?1 AND level=?2 AND content=?3
                            )
                            """,
                            [timestamp, level, content],
                        )

                    # if not selfc.execute(
                    #     "SELECT count(*) FROM ema_log WHERE timestamp=? AND level=? AND content=?",
                    #     [timestamp, level, content],
                    # ).fetchall()[0][0]:
                    #     selfc.execute(
                    #         "INSERT INTO ema_log(timestamp, level, content) VALUES (?,?,?)",
                    #         [timestamp, level, content],
                    #     )

    def print_log(self, file=None, limit=20, order="DESC", level=logging.INFO, like=None):
        """
        Print logged messages from the SQLite database

        Args:
            file (file-like object):
                Where to print the output, defaults to the
                current sys.stdout.
            limit (int or None, default 20):
                Maximum number of messages to print
            order ({'DESC','ASC'}):
                Print log messages in descending or ascending
                chronological order.
            level (int):
                A logging level, only messages logged at this
                level or higher are printed.
        """
        if order.upper() not in ("ASC", "DESC"):
            raise ValueError("order must be ASC or DESC")
        if not isinstance(level, int):
            raise ValueError("level must be integer")
        if like:
            qry = f"""
            SELECT
                datetime(timestamp, 'localtime'), content 
            FROM
                ema_log 
            WHERE
                level >= {level} 
                AND content LIKE '{like}'
            ORDER BY
                timestamp {order}, rowid {order}
            """
        else:
            qry = f"""
            SELECT
                datetime(timestamp, 'localtime'), content 
            FROM
                ema_log 
            WHERE
                level >= {level} 
            ORDER BY
                timestamp {order}, rowid {order}
            """
        if limit is not None:
            qry += f" LIMIT {limit}"
        with self.conn:
            cur = self.conn.cursor()
            for row in cur.execute(qry):
                print(" - ".join(row), file=file)


    def mark_run_invalid(
            self,
            run_id
    ):
        """
        Mark a particular run_id as invalid.

        Args:
            run_id (str): The run to mark as invalid.
        """
        if self.readonly:
            raise ReadOnlyDatabaseError
        with self.conn:
            cursor = self.conn.cursor()
            cursor.execute('''
            UPDATE 
                ema_experiment_run
            SET
                run_valid = 0
            WHERE
                run_id = @run_id
            ''', dict(run_id=run_id))
            if cursor.rowcount:
                self.log(f"MARKED AS INVALID RUN_ID {run_id}")
            else:
                _logger.warn(f"FAILED TO MARK AS INVALID RUN_ID {run_id}")

    def get_run_list(self):
        runs = self._raw_query(
            """
            SELECT 
                run_id, 
                experiment_id, 
                run_source,
                run_status, 
                run_valid, 
                run_timestamp, 
                run_location 
            FROM 
                ema_experiment_run
            """
        )
        runs['run_id'] = runs['run_id'].apply(lambda x: uuid.UUID(bytes=x))
        return runs.set_index('run_id')


    def merge_database(
            self,
            other,
            force=False,
            dryrun=False,
            on_conflict='ignore',
            max_diffs_in_log=50,
    ):
        """
        Merge results from another database.

        Only results from a matching identical scope are
        merged.  Metamodels are copied without checking
        if they are duplicate.

        Args:
            other (emat.Database):
                The other database from which to draw data.
            force (bool, default False):
                By default, database results are merged only
                when the scopes match exactly between the current
                and `other` database files.  Setting `force` to
                `True` will merge results from the `other`
                database file as long as the scope names match,
                the names of the the scoped parameters match,
                and there is some overlap in the names of the
                scoped performance measures.
            dryrun (bool, default False):
                Allows a dry run of the merge, to check how many
                experiments would be merged, without actually
                importing any data into the current database.
            on_conflict ({'ignore','replace'}, default 'ignore'):
                When corresponding performance measures for the
                same experiment exist in both the current and
                `other` databases, the merge will either ignore
                the updated value or replace it with the value
                from the other database.  This only applies to
                conflicts in performance measures; conflicts in
                parameters always result in distinct experiments.
            max_diffs_in_log (int, default 50):
                When there are fewer than this many changes in
                a set of experiments, the individual experiment_ids
                that have been changed are reported.

        """
        if self.readonly:
            raise ReadOnlyDatabaseError
        assert isinstance(other, Database)
        from ...util.deduplicate import count_diff_rows, report_diff_rows
        other_db_path = getattr(other, 'database_path', None)
        if other_db_path:
            self.log(f"merging from database at {other_db_path}")
        for scope_name in other.read_scope_names():
            scope_other = other.read_scope(scope_name)
            if scope_name not in self.read_scope_names():
                self.store_scope(scope_other)
            scope_self = self.read_scope(scope_name)
            if force:
                # Force merge if parameter names match, and there are some measures in common
                if set(scope_self.get_parameter_names()) != set(scope_other.get_parameter_names()):
                    self.log(f"not merging scope name {scope_name}, parameter names do not match current database")
                    continue
                common_measure_names = list(set(scope_self.get_measure_names()) & set(scope_other.get_measure_names()))
                if len(common_measure_names) == 0:
                    self.log(f"not merging scope name {scope_name}, measure names do not overlap current database")
                    continue
            else:
                # Unforced merge only when scopes are identical
                if scope_self != scope_other:
                    self.log(f"not merging scope name {scope_name}, content does not match current database")
                    continue
                common_measure_names = scope_self.get_measure_names()

            self.log(f"merging scope name {scope_name}")

            # transfer metamodels
            source_mapping = {}
            other_metamodel_ids = other.read_metamodel_ids(scope_name)
            for other_metamodel_id in other_metamodel_ids:
                other_metamodel = other.read_metamodel(scope_name, other_metamodel_id)
                new_id = self.get_new_metamodel_id(scope_name)
                other_metamodel.metamodel_id = new_id
                if not dryrun:
                    self.write_metamodel(
                        scope_name,
                        metamodel=other_metamodel,
                        metamodel_id=new_id,
                    )
                source_mapping[other_metamodel_id] = new_id

            # transfer runs
            n_runs_added = 0
            try:
                other_runs = other.get_run_list()
            except AttributeError:
                other_runs = pd.DataFrame(
                    columns=[
                        'run_id',
                        'experiment_id',
                        'run_source',
                        'run_status',
                        'run_valid',
                        'run_timestamp',
                        'run_location',
                    ]
                )

            # transfer experiments
            design_names = other.read_design_names(scope_name)
            for design_name in design_names:
                xl_df = other.read_experiment_parameters(scope_name, design_name)
                proposed_design_name = design_name
                design_match = False
                experiment_id_map = None
                if proposed_design_name in self.read_design_names(scope_name):
                    xl_df_self = self.read_experiment_parameters(scope_name, design_name)
                    if not xl_df.reset_index(drop=True).equals(
                            xl_df_self.reset_index(drop=True)
                    ):
                        n = 2
                        while proposed_design_name in self.read_design_names(scope_name):
                            proposed_design_name = f"{design_name}_{n}"
                            n += 1
                    else:
                        design_match = True
                        experiment_id_map = pd.Series(data=xl_df_self.index, index=xl_df.index)
                if not design_match:
                    # transfer parameters
                    if proposed_design_name == design_name:
                        self.log(f"experiment parameters updates for {scope_name}/{design_name}")
                    else:
                        self.log(f"experiment parameters updates for {scope_name}/{design_name} -> {proposed_design_name}")
                    if not dryrun:
                        self.write_experiment_parameters(scope_name, proposed_design_name, xl_df)
                sources = other.read_experiment_measure_sources(scope_name, design_name)

                # transfer relevant runs
                if experiment_id_map is not None:
                    experiment_id_map_ = experiment_id_map
                else:
                    experiment_id_map_ = pd.Series(data=xl_df.index, index=xl_df.index)
                relevant_runs = other_runs['experiment_id'].map(experiment_id_map_)
                copy_runs = other_runs.copy()
                copy_runs['experiment_id'] = relevant_runs
                copy_runs = copy_runs[~relevant_runs.isna()]
                with self.conn:
                    n_runs_added = 0
                    cursor = self.conn.cursor()
                    for row in copy_runs.itertuples():
                        binding = dict(
                            run_id=row[0].bytes,
                            experiment_id=row[1],
                            run_source=row[2],
                            run_status=row[3],
                            run_valid=row[4],
                            run_timestamp=row[5],
                            run_location=row[6]
                        )
                        cursor.execute(
                            """
                            INSERT OR IGNORE INTO ema_experiment_run (
                                run_id           ,
                                experiment_id    ,
                                run_source       ,
                                run_status       ,
                                run_valid        ,
                                run_timestamp    ,
                                run_location     
                            ) VALUES (
                                @run_id           ,
                                @experiment_id    ,
                                @run_source       ,
                                @run_status       ,
                                @run_valid        ,
                                @run_timestamp    ,
                                @run_location    
                            ) 
                            """,
                            binding
                        )
                        if cursor.rowcount:
                            n_runs_added += 1
                    if n_runs_added:
                        self.log(f"added {n_runs_added} run_ids to database")

                # transfer measures
                for source in sources:
                    if source == 0:
                        # source is core model, make updates but do not overwrite non-null values
                        m_df0 = self.read_experiment_measures(scope_name, design_name, source=source, runs='all')
                        m_df1 = other.read_experiment_measures(scope_name, design_name, source=source, runs='all')[common_measure_names]
                        if experiment_id_map is not None:
                            reindexed = m_df1.index.levels[0].map(experiment_id_map)
                            m_df1.index.set_levels(
                                reindexed,
                                level=0,
                                inplace=True,
                            )
                        df0copy = m_df0.copy()
                        try:
                            if on_conflict == 'replace':
                                m_df = m_df1.combine_first(m_df0)
                            else:
                                m_df = m_df0.combine_first(m_df1)
                        except:
                            print("m_df0\n",m_df0)
                            print("m_df1\n",m_df1)
                            raise

                        n_diffs = count_diff_rows(m_df, df0copy)
                        self.log(f"experiment measures {n_diffs} updates "
                                 f"for {scope_name}/{design_name}")
                        if n_diffs < max_diffs_in_log:
                            list_diffs, list_adds, list_drops = report_diff_rows(m_df, df0copy)
                            if list_diffs:
                                self.log(f"  {scope_name}/{design_name} experiment measures updated: "
                                         +", ".join(str(_) for _ in list_diffs))
                            if list_adds:
                                self.log(f"  {scope_name}/{design_name} experiment measures added: "
                                         +", ".join(str(_) for _ in list_adds))
                            if list_drops: # should be none
                                self.log(f"  {scope_name}/{design_name} experiment measures dropped: "
                                         +", ".join(str(_) for _ in list_drops))
                        if not dryrun:
                            self.write_experiment_measures(scope_name, 0, m_df)
                    else: # source is not core model, just copy
                        m_df = other.read_experiment_measures(scope_name, design_name, source=source)[common_measure_names]
                        if not dryrun:
                            self.write_experiment_measures(scope_name, source_mapping[source], m_df)

        # merge logs
        if isinstance(other, SQLiteDB):
            self.merge_log(other)<|MERGE_RESOLUTION|>--- conflicted
+++ resolved
@@ -427,11 +427,7 @@
                 cur.execute(sq.CONDITIONAL_INSERT_M, m)
 
 
-<<<<<<< HEAD
-    @copydoc(Database.write_scope)
-    def write_scope(self, scope_name, sheet, scp_xl, scp_m, content=None, display_name=None):
-=======
-    def _write_scope(self, scope_name, sheet, scp_xl, scp_m, content=None):
+    def _write_scope(self, scope_name, sheet, scp_xl, scp_m, content=None, display_name=None):
         """
         Save the emat scope information to the database.
 
@@ -458,7 +454,6 @@
                 in the database.
 
         """
->>>>>>> 63b0adb5
         if self.readonly:
             raise ReadOnlyDatabaseError
         with self.conn:
