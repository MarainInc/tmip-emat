import numpy
import operator
import warnings

import numpy as np
import pandas
from scipy import stats

from ..exceptions import AsymmetricCorrelationError
from ..workbench.em_framework.samplers import (AbstractSampler, DefaultDesigns, LHSSampler, MonteCarloSampler, FullFactorialSampler)


def induce_correlation(std_uniform_sample, correlation_matrix, inplace=False):
    """
    Induce correlation in an independent standard uniform sample.

    The correlation is induced on a standard normal transformation
    of the input sample, which is then inverted, so that the final
    correlation of the uniform sample outputs may have a slightly
    different correlation than the defined `correlation_matrix`.

    Args:
        std_uniform_sample (array-like, shape [M,N]): An initial sample to modify.
            This sample should have M rows, one for each sampled observation
            and N columns, one for each variable.  Each variable should be
            samples from an independent standard uniform random variable
            in the 0-1 range.
        correlation_matrix (array-like, shape [N,N]):
            The correlation matrix that will be induced.  This must be a
            symmetric positive definite matrix with 1's on the diagonal.
        inplace (bool, default False): Whether to modify the input
            sample in-place.

    Returns:
        array-like, shape [M,N]: The correlated sample.
    """
    from scipy.stats import norm
    std_normal_sample = norm.ppf(std_uniform_sample)

    try:
        chol = numpy.linalg.cholesky(correlation_matrix)
        cor_normal_sample = chol.dot(std_normal_sample.T).T
    except numpy.linalg.LinAlgError:
        d, Q = np.linalg.eigh(correlation_matrix)
        d = np.maximum(d, 0.0)
        D = np.diag(d)
        L = Q @ (D**(1/2))
        cor_normal_sample = L.dot(std_normal_sample.T).T
    if inplace:
        std_uniform_sample[:, :] = norm.cdf(cor_normal_sample)
    else:
        cor_uniform_sample = norm.cdf(cor_normal_sample)
        return cor_uniform_sample


class CorrelatedSampler(AbstractSampler):

    def sample_std_uniform(self, size):
        raise NotImplementedError

    def generate_std_uniform_samples(self, parameters, size):
        '''
        The main method of :class: `~sampler.Sampler` and its
        children. This will call the sample method for each of the
        parameters and return the resulting designs.

        Args:
            parameters (Collection): a collection of emat.Parameter instances.
            size (int): the number of samples to generate.

        Returns:
            pandas.DataFrame

        '''
        return pandas.DataFrame({
            param.name: numpy.array(self.sample_std_uniform(size)).reshape(size)
            for param in parameters
        })

    def get_correlation_matrix(
            self,
            parameters,
            validate=True,
            presorted=False,
            none_if_none=False,
    ):
        """
        Extract a correlation matrix from parameters.

        Args:
            parameters (Collection): Parameters for which to generate the
                correlation matrix for experimental designs
            validate (bool, default True): Check that the given
                correlation matrix is positive definite (a numerical
                requirement for any correlation matrix) and raise
                an error if it is not.
            presorted (bool, default False): If parameters are already
                sorted by name, set this to True to skip re-sorting.
            none_if_none (bool, default False): If there is no active
                correlation (i.e., the correlation matrix is an identity
                matrix) return None instead of the matrix.

        Returns:
            pandas.DataFrame or None
        """
        if not presorted:
            parameters = sorted(parameters, key=operator.attrgetter('name'))
        parameter_names = [i.name for i in parameters]

        any_corr = False

        # Define correlation matrix
        correlation = pandas.DataFrame(
            data=numpy.eye(len(parameter_names)),
            index=parameter_names,
            columns=parameter_names,
        )
        for p in parameters:
            corr = dict(getattr(p, 'corr', {}))
            for other_name, other_corr in corr.items():
                if correlation.loc[p.name, other_name] != 0:
                    # When correlation is already set, confirm it is identical
                    # or raise an exception
                    if correlation.loc[p.name, other_name] != other_corr:
                        raise AsymmetricCorrelationError(f"{p.name}, {other_name}")
                else:
                    any_corr = True
                    correlation.loc[p.name, other_name] = other_corr
                    correlation.loc[other_name, p.name] = other_corr

        if any_corr and validate:
            eigenval, eigenvec = numpy.linalg.eigh(correlation)
<<<<<<< HEAD
            if numpy.min(eigenval) <= 0:
                warnings.warn("correlation matrix possibly non-psd, using alternative method to induce correlation")
=======
            if numpy.min(eigenval) < 0:
                raise numpy.linalg.LinAlgError("correlation matrix is not positive semi-definite")
>>>>>>> d78c0008
            elif numpy.min(eigenval) <= 0.001:
                warnings.warn("correlation matrix is nearly singular, expect numerical problems")

        if not any_corr and none_if_none:
            return None

        return correlation

    def generate_designs(self, parameters, nr_samples):
        """
        External interface to sampler.

        Returns the computational experiments
        over the specified parameters, for the given number of samples for each
        parameter.

        Args:
            parameters (Collection): Parameters for which to generate the
                experimental designs
            nr_samples (int): the number of samples to draw for each parameter

        Returns:
            DefaultDesigns
                a generator object that yields the designs resulting from
                combining the parameters
        """
        parameters = sorted(parameters, key=operator.attrgetter('name'))

        # Define correlation matrix
        correlation = self.get_correlation_matrix(parameters, presorted=True)

        if correlation is None:
            sampled_parameters = self.generate_samples(parameters, nr_samples)
        else:
            sampled_parameters = self.generate_std_uniform_samples(parameters, nr_samples)

            # Induce correlation
            induce_correlation(sampled_parameters.values, correlation.values, inplace=True)

            # Apply distribution shapes
            for p in parameters:
                sampled_parameters[p.name] = p.dist.ppf(sampled_parameters[p.name])

        # Construct designs per usual workbench approach
        designs = zip(*[sampled_parameters[u.name] for u in parameters])
        designs = DefaultDesigns(designs, parameters, nr_samples)

        return designs


class CorrelatedFFSampler(CorrelatedSampler, FullFactorialSampler):
    """Generates a full factorial sample for each of the parameters

    Induces correlation among parameters as needed.
    """
    def sample_std_uniform(self, size):
        pass

class CorrelatedLHSSampler(CorrelatedSampler, LHSSampler):
    """
    generates a Latin Hypercube sample for each of the parameters
    """

    def sample_std_uniform(self, size):
        '''
        Generate a standard uniform Latin Hypercube Sample.

        Args:
            size (int): the number of samples to generate

        Returns:
            numpy.ndarray

        '''

        perc = numpy.linspace(0, (size - 1) / size, size)
        numpy.random.shuffle(perc)
        smp = stats.uniform(perc, 1. / size).rvs()
        return smp


class CorrelatedMonteCarloSampler(CorrelatedSampler, MonteCarloSampler):
    """
    Generator for correlated Monte Carlo samples for each of the parameters
    """

    def sample_std_uniform(self, size):
        '''
        Generate a standard uniform monte carlo sample.

        Args:
            size (int): the number of samples to generate

        Returns:
            numpy.ndarray

        '''

        smp = stats.uniform().rvs(size)
        return smp


class TrimmedUniformLHSSampler(LHSSampler):

    def __init__(self, trim_value=0.01):
        super().__init__()
        self.trim_level = trim_value / 2

    def generate_samples(self, parameters, size):
        '''

        Parameters
        ----------
        parameters : collection
        size : int

        Returns
        -------
        dict
            dict with the paramertainty.name as key, and the sample as value

        '''

        samples = {}
        for param in parameters:
            lower_bound = param.dist.ppf(self.trim_level)
            upper_bound = param.dist.ppf(1.0 - self.trim_level)
            if isinstance(param.dist.dist, stats.rv_continuous):
                dist = stats.uniform(lower_bound, upper_bound - lower_bound)
            else:
                dist = stats.randint(lower_bound, upper_bound + 1)
            samples[param.name] = self.sample(dist, size)
        return samples<|MERGE_RESOLUTION|>--- conflicted
+++ resolved
@@ -130,13 +130,8 @@
 
         if any_corr and validate:
             eigenval, eigenvec = numpy.linalg.eigh(correlation)
-<<<<<<< HEAD
             if numpy.min(eigenval) <= 0:
-                warnings.warn("correlation matrix possibly non-psd, using alternative method to induce correlation")
-=======
-            if numpy.min(eigenval) < 0:
-                raise numpy.linalg.LinAlgError("correlation matrix is not positive semi-definite")
->>>>>>> d78c0008
+                raise numpy.linalg.LinAlgError("correlation matrix is not positive definite")
             elif numpy.min(eigenval) <= 0.001:
                 warnings.warn("correlation matrix is nearly singular, expect numerical problems")
 
