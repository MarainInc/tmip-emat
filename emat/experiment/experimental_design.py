--- conflicted
+++ resolved
@@ -85,7 +85,6 @@
     Returns:
         pandas.DataFrame: The resulting design.
     """
-<<<<<<< HEAD
     if db is False:
         db = None
 
@@ -102,8 +101,6 @@
 
     np.random.seed(random_seed)
 
-=======
->>>>>>> 73aa4a31
     if db is not None and design_name is not None:
         if design_name in db.read_design_names(scope.name):
             raise ValueError(f'the design "{design_name}" already exists for scope "{scope.name}"')
