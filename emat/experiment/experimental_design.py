# -*- coding: utf-8 -*-

import os
import time
import numpy as np
import pandas as pd

from ..scope.scope import Scope
from ..database.database import Database
from ..exceptions import DatabaseError, ReadOnlyDatabaseError

from ..util.loggers import get_module_logger
_logger = get_module_logger(__name__)

from .samplers import (
    LHSSampler,
    AbstractSampler,
    # UniformLHSSampler,
    MonteCarloSampler,
    CorrelatedLHSSampler,
    CorrelatedMonteCarloSampler,
    TrimmedUniformLHSSampler,
)

samplers = {
    'lhs': CorrelatedLHSSampler,
    # 'ulhs': UniformLHSSampler,
    'mc': CorrelatedMonteCarloSampler,
    'ulhs99': lambda: TrimmedUniformLHSSampler(0.01),
    'ulhs98': lambda: TrimmedUniformLHSSampler(0.02),
    'ulhs95': lambda: TrimmedUniformLHSSampler(0.05),
}


class ExperimentalDesignSeries(pd.Series):
    # normal properties
    _metadata = ['design_name', 'sampler_name', 'scope']

    @property
    def scope_name(self):
        if hasattr(self.scope, 'name'):
            return self.scope.name

    @property
    def _constructor(self):
        return ExperimentalDesignSeries

    @property
    def _constructor_expanddim(self):
        return ExperimentalDesign

class ExperimentalDesign(pd.DataFrame):
    # normal properties
    _metadata = ['design_name', 'sampler_name', 'scope']

    def __init__(self, *args, **kwargs):
        super().__init__(*args, **kwargs)
        self.design_name = None
        self.sampler_name = None
        self.scope = None

    @property
    def scope_name(self):
        if hasattr(self.scope, 'name'):
            return self.scope.name

    @property
    def design_name_(self):
        if hasattr(self, 'design_name'):
            return self.design_name

    @property
    def _constructor(self):
        return ExperimentalDesign

    @property
    def _constructor_sliced(self):
        return ExperimentalDesignSeries

    def prim(self, data='parameters', target=None, **kwargs):
        """
        Create a new Prim search for this experimental design.

        Args:
            data ({'parameters', 'levers', 'uncertainties', 'measures', 'all'}):
                Limit the restricted dimensions to only be drawn
                from this subset of possible dimensions from the scope.
                Defaults to 'parameters` (i.e. levers and uncertainties).
            target (str, optional):
                If not given, the current active selection is used as the
                target for Prim.  Otherwise, give the name of an existing
                selection, or an expression to be evaluated on the visualizer
                data to create a new target.
            **kwargs:
                All other keyword arguments are forwarded to the
                `emat.analysis.Prim` constructor.

        Returns:
            emat.analysis.Prim
        """
        if self.scope is None:
            raise ValueError("missing scope")
        from ..analysis.explore_2.explore_visualizer import Visualizer
        if isinstance(target, str):
            target_name = target
            target = self.eval(target)
        else:
            target_name = getattr(target, 'name', "PRIM Target")
        viz = Visualizer(data=self, scope=self.scope)
        viz.new_selection(target, name=target_name)
        return viz.prim(data=data, target=target_name, **kwargs)

def design_experiments(
        scope: Scope,
        n_samples_per_factor: int = 10,
        n_samples: int = None,
        random_seed: int = 1234,
        db: Database = None,
        design_name: str = None,
        sampler = 'lhs',
        sample_from = 'all',
        jointly = True,
):
    """
    Create a design of experiments based on a Scope.

    Args:
        scope (Scope): The exploratory scope to use for the design.
        n_samples_per_factor (int, default 10): The number of samples in the
            design per random factor.
        n_samples (int or tuple, optional): The total number of samples in the
            design.  If `jointly` is False, this is the number of samples in each
            of the uncertainties and the levers, the total number of samples will
            be the square of this value.  Give a 2-tuple to set values for
            uncertainties and levers respectively, to set them independently.
            If this argument is given, it overrides `n_samples_per_factor`.
        random_seed (int or None, default 1234): A random seed for reproducibility.
        db (Database, optional): If provided, this design will be stored in the
            database indicated.
        design_name (str, optional): A name for this design, to identify it in the
            database. If not given, a unique name will be generated based on the
            selected sampler.
        sampler (str or AbstractSampler, default 'lhs'): The sampler to use for this
            design.  Available pre-defined samplers include:
                - 'lhs': Latin Hypercube sampling
                - 'ulhs': Uniform Latin Hypercube sampling, which ignores defined
                    distribution shapes from the scope and samples everything
                    as if it was from a uniform distribution
                - 'mc': Monte carlo sampling
                - 'uni': Univariate sensitivity testing, whereby experiments are
                    generated setting each parameter individually to minimum and
                    maximum values (for numeric dtypes) or all possible values
                    (for boolean and categorical dtypes).  Note that designs for
                    univariate sensitivity testing are deterministic and the number
                    of samples given is ignored.
                - 'ref': Reference point, which generates a design containing only
                    a single experiment, with all parameters set at their default
                    values.
        sample_from ('all', 'uncertainties', or 'levers'): Which scope components
            from which to sample.  Components not sampled are set at their default
            values in the design.
        jointly (bool, default True): Whether to sample jointly all uncertainties
            and levers in a single design, or, if False, to generate separate samples
            for levers and uncertainties, and then combine the two in a full-factorial
            manner.  This argument has no effect unless `sample_from` is 'all'.
            Note that setting `jointly` to False may produce a very large design,
            as the total number of experiments will be the product of the number of
            experiments for the levers and the number of experiments for the
            uncertainties, which are set separately (i.e. if `n_samples` is given,
            the total number of experiments is the square of that value).

    Returns:
        emat.experiment.ExperimentalDesign:
            The resulting design. This is a specialized sub-class of a regular
            pandas.DataFrame, which attaches some useful meta-data to the
            DataFrame, including `design_name`, `sampler_name`, and `scope`.
    """
    if db is False:
        db = None

    if db is not None and design_name is not None:
        if design_name in db.read_design_names(scope.name):
            raise ValueError(f'the design "{design_name}" already exists for scope "{scope.name}"')

    existing_design_names = None
    # If using the default name, append the design_name with a number
    # until a new unused name is found.
    if db is not None and design_name is None:
        if isinstance(sampler, str):
            proposed_design_name = sampler
        elif hasattr(sampler, 'name'):
            proposed_design_name = str(sampler.name)
        else:
            proposed_design_name = str(sampler)
        existing_design_names = set(db.read_design_names(scope.name))
        if proposed_design_name not in existing_design_names:
            design_name = proposed_design_name
        else:
            n = 2
            while f'{proposed_design_name}_{n}' in existing_design_names:
                n += 1
            design_name = f'{proposed_design_name}_{n}'    
    
    if sampler == 'uni':
        return design_sensitivity_tests(scope, db, design_name or 'uni')

    if sampler == 'ref':
        return design_refpoint_test(scope, db, design_name or 'ref')

    if not isinstance(sampler, AbstractSampler):
        if sampler not in samplers:
            if sampler == 'ff':
                sample_generator = samplers['lhs']()
            else:
                raise ValueError(f"unknown sampler {sampler}")
        else:
            sample_generator = samplers[sampler]()
    else:
        sample_generator = sampler

    np.random.seed(random_seed)
    if sampler == 'ff':
        parms = []
        parms += [i for i in scope.get_uncertainties()]
        parms += [i for i in scope.get_levers()]
        n_samples = len(parms)*1000
        samples = sample_generator.generate_designs(parms, n_samples)
        samples.kind = dict
        design = pd.DataFrame.from_records([_ for _ in samples])
    elif sample_from == 'all' and not jointly:

        if n_samples is None:
            n_samples_u = n_samples_per_factor * len(scope.get_uncertainties())
            n_samples_l = n_samples_per_factor * len(scope.get_levers())
        elif isinstance(n_samples, tuple):
            n_samples_u, n_samples_l = n_samples
        else:
            n_samples_u = n_samples_l = n_samples

        samples_u = sample_generator.generate_designs(scope.get_uncertainties(), n_samples_u)
        samples_u.kind = dict
        design_u = pd.DataFrame.from_records([_ for _ in samples_u])

        samples_l = sample_generator.generate_designs(scope.get_levers(), n_samples_l)
        samples_l.kind = dict
        design_l = pd.DataFrame.from_records([_ for _ in samples_l])

        design_u["____"] = 0
        design_l["____"] = 0
        design = pd.merge(design_u, design_l, on='____')
        design.drop('____', 1, inplace=True)

    else:
        parms = []
        if sample_from in ('all', 'uncertainties'):
            parms += [i for i in scope.get_uncertainties()]
        if sample_from in ('all', 'levers'):
            parms += [i for i in scope.get_levers()]

        if n_samples is None:
            n_samples = n_samples_per_factor * len(parms)
        samples = sample_generator.generate_designs(parms, n_samples)
        samples.kind = dict
        design = pd.DataFrame.from_records([_ for _ in samples])

    if sample_from in ('all', 'constants'):
        for i in scope.get_constants():
            design[i.name] = i.default

<<<<<<< HEAD
    design = scope.ensure_dtypes(design)
    design = design.drop_duplicates()
=======
    design = scope.ensure_dtypes(design).drop_duplicates(ignore_index=True)
>>>>>>> a9eeb012

    if db is not None and sample_from is 'all':
        try:
            experiment_ids = db.write_experiment_parameters(scope.name, design_name, design)
        except DatabaseError:
            pass
        else:
            design.index = experiment_ids
            design.index.name = 'experiment'

    design = ExperimentalDesign(design)
    design.design_name = design_name
    design.sampler_name = sampler
    design.scope = scope
    return design



def design_sensitivity_tests(
        s: Scope,
        db: Database = None,
        design_name: str = 'uni',
):
    """
    Create a design of univariate sensitivity tests based on a Scope.

    If any of the parameters or levers have an infinite lower or upper bound,
    the sensitivity test will be made at the 1st or 99th percentile value
    respectively, instead of at the infinite value.

    Args:
        scope (Scope): The exploratory scope to use for the design.
        db (Database, optional): If provided, this design will be stored in the
            database indicated.
        design_name (str, optional): A name for this design, to identify it in the
            database. If not given, a unique name will be generated based on the
            selected sampler.  Has no effect if no `db` is given.

    Returns:
        pandas.DataFrame: The resulting design.
    """
    n_rows = sum(
        (
            len(p.values)
            if (hasattr(p,'values') and p.values is not None)
            else 2
        ) for p in s.get_parameters()
    )
    design = pd.DataFrame.from_dict(
        {p.name: np.full(n_rows, p.default) for p in s.get_parameters()}
    )
    n = 0
    for p in s.get_parameters():
        if not hasattr(p,'values') or p.values is None:
            design.loc[n, p.name] = p.min
            if not np.isfinite(design.loc[n, p.name]):
                try:
                    design.loc[n, p.name] = p.rv_gen.ppf(0.01)
                except:
                    pass
            n += 1
            design.loc[n, p.name] = p.max
            if not np.isfinite(design.loc[n, p.name]):
                try:
                    design.loc[n, p.name] = p.rv_gen.ppf(0.99)
                except:
                    pass
            n += 1
        else:
            for v in p.values:
                design.loc[n, p.name] = v
                n += 1
    design.drop_duplicates(inplace=True)
    design.reset_index(inplace=True, drop=True)
    
    if db is not None:
        experiment_ids = db.write_experiment_parameters(s.name, design_name, design)
        design.index = experiment_ids
        design.index.name = 'experiment'

    design = ExperimentalDesign(design)
    design.name = design_name
    design.sampler_name = 'uni'
    design.scope = s
    return design


def design_refpoint_test(
        s: Scope,
        db: Database = None,
        design_name: str = 'ref',
):
    """
    Create a design containing a single reference point test based on a Scope.

    Args:
        scope (Scope): The exploratory scope to use for the design.
        db (Database, optional): If provided, this design will be stored in the
            database indicated.
        design_name (str, optional): A name for this design, to identify it in the
            database. If not given, a unique name will be generated based on the
            selected sampler.  Has no effect if no `db` is given.

    Returns:
        pandas.DataFrame: The resulting design.
    """
    design = pd.DataFrame({p.name: p.default for p in s.get_parameters()}, index=[0])

    if db is not None:
        experiment_ids = db.write_experiment_parameters(s.name, design_name, design)
        design.index = experiment_ids
        design.index.name = 'experiment'

    design = ExperimentalDesign(design)
    design.name = design_name
    design.sampler_name = 'ref'
    design.scope = s
    return design


def minimum_weighted_distance(fixed_points, other_points, weights):
    """
    Compute minimum weighted distance from one array of points to another.

    Args:
        fixed_points (array-like):
            The fixed reference points.  Each column is a dimension, and
            each row is a point.
        other_points (array-like):
            The candidate measurement points.  Each column is a dimension,
            and each row is a point.  The columns must exactly
            match the columns in `fixed_points`, while the number of rows
            and the content thereof can be (and probably should be)
            entirely different.
        weights (vector):
            A set of weights by dimension.
            The values in this vector should correspond to the columns
            in `fixed_points` and `other_points`.

    Returns:
        numpy.ndarray:
            The values correspond to the rows in `other_points`.
    """
    array1 = np.asarray(fixed_points, dtype=float)
    array2 = np.asarray(other_points, dtype=float)
    w = np.asarray(weights, dtype=float).reshape(1, -1)
    result = np.zeros(array2.shape[0], dtype=float)

    for i in range(array2.shape[0]):
        row = array2[i, :].reshape(1, -1)
        sq_dist_by_axis = (array1 - row) ** 2
        result[i] = (sq_dist_by_axis * w).sum(1).min()
    return result

def count_within_buffer(fixed_points, other_points, weights, buffer_dist=1):
    """
    Count the number of fixed points in a buffer various selected points.

    Args:
        fixed_points (array-like):
            The fixed reference points.  Each column is a dimension, and
            each row is a point.  These are the points that will be counted.
        other_points (array-like):
            The candidate measurement points.  Each column is a dimension,
            and each row is a point.  The columns must exactly
            match the columns in `fixed_points`, while the number of rows
            and the content thereof can be (and probably should be)
            entirely different.  These are the center points of the
            various buffers.
        weights (vector):
            A set of weights by dimension.
            The values in this vector should correspond to the columns
            in `fixed_points` and `other_points`.
        buffer_dist (float, default 1):
            A buffer distance.

    Returns:
        pandas.DataFrame:
            The columns of the returned data correspond to the columns
            in the `weights` input, and the row correspond to the rows
            int the `df2` argument.
    """
    array1 = np.asarray(fixed_points, dtype=float)
    array2 = np.asarray(other_points, dtype=float)
    w = np.asarray(weights, dtype=float).reshape(1, -1)
    result = np.zeros(array2.shape[0], dtype=int)

    for i in range(array2.shape[0]):
        row = array2[i, :].reshape(1, -1)
        distances = np.sqrt(((array1 - row) ** 2) * w)
        result[i] = (distances <= buffer_dist).sum()
    return result

def value_within_buffer(fixed_points, fixed_values, other_points, weights, buffer_dist=1):
    """
    Count the number of fixed points in a buffer various selected points.

    Args:
        fixed_points (array-like):
            The fixed reference points.  Each column is a dimension, and
            each row is a point.  These are the points that will be counted.
        fixed_values (vector):
            The values for each of the fixed points. Length is equal to
            the number of rows in fixed_points.
        other_points (array-like):
            The candidate measurement points.  Each column is a dimension,
            and each row is a point.  The columns must exactly
            match the columns in `fixed_points`, while the number of rows
            and the content thereof can be (and probably should be)
            entirely different.  These are the center points of the
            various buffers.
        weights (vector):
            A set of weights by dimension.
            The values in this vector should correspond to the columns
            in `fixed_points` and `other_points`.
        buffer_dist (float, default 1):
            A buffer distance.

    Returns:
        pandas.DataFrame:
            The columns of the returned data correspond to the columns
            in the `weights` input, and the row correspond to the rows
            int the `df2` argument.
    """
    array1 = np.asarray(fixed_points, dtype=float)
    array2 = np.asarray(other_points, dtype=float)
    w = np.asarray(weights, dtype=float).reshape(1, -1)
    result = np.zeros(array2.shape[0], dtype=float)

    for i in range(array2.shape[0]):
        row = array2[i, :].reshape(1, -1)
        distances = np.sqrt(((array1 - row) ** 2) * w)
        result[i] = fixed_values[distances <= buffer_dist].sum()
    return result


def minimum_weighted_distances(df1, df2, weights):
    """
    Compute minimum weighted distance from one DataFrame to another.

    Args:
        df1 (pandas.DataFrame):
            The fixed reference points.  Each column is a dimension, and
            each row is a point.
        df2 (pandas.DataFrame):
            The candidate measurement points.  Each column is a dimension,
            and each row is a point.  The columns in this DataFrame must
            exactly match the columns in `df1`, while the number of rows
            and the content thereof can be (and probably should be)
            entirely different.
        weights (pandas.DataFrame):
            A set of weights as a DataFrame.  Each column is a complete
            set of weights to use in calculating the weighted distance.
            The rows in this DataFrame should correspond to the columns
            in `df1` and `df2`.

    Returns:
        pandas.DataFrame:
            The columns of the returned data correspond to the columns
            in the `weights` input, and the row correspond to the rows
            int the `df2` argument.
    """
    array1 = np.asarray(df1, dtype=float)
    array2 = np.asarray(df2, dtype=float)

    result = pd.DataFrame(0, columns=weights.columns, index=df2.index)
    for i, idx in enumerate(df2.index):
        row = array2[i, :].reshape(1, -1)
        sq_dist_by_axis = (array1 - row) ** 2
        for name, w in weights.iteritems():
            result.loc[idx, name] = (sq_dist_by_axis / w.values).sum(1).min()
    return result


def _pick_one_new_experiment(
        existing_experiments,
        proposed_experiments,
        possible_experiments,
        dimension_weights,
        future_experiments,
        future_experiments_std,
        buffer_weighting=1,
        debug=None,
):
    """
    Pick a single new experiment from a candidate population.

    Args:
        existing_experiments (pandas.DataFrame):
            A set of existing experiments.  These experiments have
            already been run through the core model and results are
            available.  The data of this DataFrame should all be
            of a format that is or can be cast to floating point
            (i.e., no strings or categorical data).
        proposed_experiments (pandas.DataFrame):
            The set of existing experiments, plus any other experiments
            that are already proposed to be completed.
        possible_experiments (pandas.DataFrame):
            A set of possible experiments.  These experiments have
            not been run through the core model and computed full results
            are not available.  The format of this DataFrame should be
            identical to `existing_experiments` in data types and columns.
        output_weights (Mapping):
            The keys of this mapping correspond to output measures from
            the core model and the values are relative importance weights.
        distance_scales (pandas.DataFrame):
            The distance scales to use.  The rows of this DataFrame should
            correspond to the columns in the `experiments` arguments, and
            the columns to keys in the `output_weights`.  Typically, this
            argument is the inverse of the result from the
            `get_length_scales` method of a `emat.MetaModel` that has been
            fit on the existing experiment results.

    Returns:
        int
            The row number from possible_experiments that is selected.
    """
    mwd = minimum_weighted_distance(
        proposed_experiments,
        possible_experiments,
        dimension_weights
    )

    if future_experiments is not None:
        cwb = value_within_buffer(
            future_experiments,
            future_experiments_std,
            possible_experiments,
            dimension_weights,
            buffer_dist=1,
        ).astype(float)
        cwb /= cwb.max()

        if debug:
            from matplotlib import pyplot as plt
            plt.clf()
            scat = plt.scatter(possible_experiments[debug[0]], possible_experiments[debug[1]], c=mwd)
            plt.colorbar(scat)
            plt.scatter(proposed_experiments[debug[0]], proposed_experiments[debug[1]], color='red')
            plt.scatter(existing_experiments[debug[0]], existing_experiments[debug[1]], color='pink', marker='x')
            plt.title("minimum weighted distance")
            plt.show()
            plt.clf()
            scat = plt.scatter(possible_experiments[debug[0]], possible_experiments[debug[1]], c=cwb)
            plt.colorbar(scat)
            plt.scatter(proposed_experiments[debug[0]], proposed_experiments[debug[1]], color='red')
            plt.scatter(existing_experiments[debug[0]], existing_experiments[debug[1]], color='pink', marker='x')
            plt.title("count within buffer")
            plt.show()

        mwd = mwd + (buffer_weighting * cwb)

    new_candidate_experiment = mwd.argmax()
    return new_candidate_experiment


def batch_pick_new_experiments(
        existing_experiments,
        possible_experiments,
        batch_size,
        dimension_weights,
        future_experiments,
        future_experiments_std,
        buffer_weighting = 1,
        debug = None,
):
    """
    Pick a batch of new experiments from a candidate population.

    Args:
        existing_experiments (pandas.DataFrame):
            A set of existing experiments.  These experiments have
            already been run through the core model and results are
            available.  The data of this DataFrame should all be
            of a format that is or can be cast to floating point
            (i.e., no strings or categorical data).
        possible_experiments (pandas.DataFrame):
            A set of possible experiments.  These experiments have
            not been run through the core model and computed full results
            are not available.  The format of this DataFrame should be
            identical to `existing_experiments` in data types and columns.
        batch_size (int):
            How many new experiments should be selected for this batch.
        output_weights (Mapping):
            The keys of this mapping correspond to output measures from
            the core model and the values are relative importance weights.
        distance_scales (pandas.DataFrame):
            The distance scales to use.  The rows of this DataFrame should
            correspond to the columns in the `experiments` arguments, and
            the columns to keys in the `output_weights`.  Typically, this
            argument is the inverse of the result from the
            `get_length_scales` method of a `emat.MetaModel` that has been
            fit on the existing experiment results.

    Returns:
        pandas.DataFrame:
            This contains `batch_size` rows selected from
            `possible_experiments`.
    """
    proposed_experiments = existing_experiments.copy()

    # Initial selection, greedy
    for i in range(batch_size):
        new_candidate_experiment = _pick_one_new_experiment(
            existing_experiments,
            proposed_experiments,
            possible_experiments,
            dimension_weights,
            future_experiments,
            future_experiments_std,
            buffer_weighting=buffer_weighting,
            debug=debug,
        )
        proposed_experiments = proposed_experiments.append(possible_experiments.iloc[new_candidate_experiment])
        _logger.info(f"selecting {proposed_experiments.index[-1]}")

    new_experiments = proposed_experiments.iloc[-batch_size:]

    # Fedorov Exchanges
    n_exchanges = 1
    while n_exchanges > 0:
        n_exchanges = 0
        for i in range(batch_size):
            provisionally_dropping = new_experiments.index[i]
            proposed_experiments = pd.concat([
                existing_experiments,
                new_experiments.drop(new_experiments.index[i])
            ])
            # new_candidate_experiment = minimum_weighted_distance(
            #     proposed_experiments,
            #     possible_experiments,
            #     dimension_weights
            # ).argmax()
            new_candidate_experiment = _pick_one_new_experiment(
                existing_experiments,
                proposed_experiments,
                possible_experiments,
                dimension_weights,
                future_experiments,
                future_experiments_std,
                buffer_weighting=buffer_weighting,
                debug=debug,
            )
            provisional_replacement = possible_experiments.index[new_candidate_experiment]
            if provisional_replacement != provisionally_dropping:
                n_exchanges += 1
                new_index = new_experiments.index.tolist()
                new_index[i] = provisional_replacement
                new_experiments.index = new_index
                new_experiments.iloc[i] = possible_experiments.iloc[new_candidate_experiment]
                _logger.info(f"replacing {provisionally_dropping} with {provisional_replacement}")
        _logger.info(f"{n_exchanges} exchanges completed.")
    return new_experiments



def heuristic_pick_experiment(
    metamodel,
    candidate_experiments,
    poorness_of_fit,
    candidate_density,
    plot=True,
):
    candidate_std = metamodel.compute_std(candidate_experiments)
    candidate_raw_value = (poorness_of_fit * candidate_std).sum(axis=1)
    candidate_wgt_value = candidate_raw_value * candidate_density
    proposed_experiment = candidate_wgt_value.idxmax()
    if plot:
        from matplotlib import pyplot as plt
        fig, axs = plt.subplots(1,1, figsize=(4,4))
        axs.scatter(
            candidate_experiments.iloc[:,0],
            candidate_experiments.iloc[:,1],
            c=candidate_wgt_value,
        )
        axs.scatter(
            candidate_experiments.iloc[:,0].loc[proposed_experiment],
            candidate_experiments.iloc[:,1].loc[proposed_experiment],
            color="red", marker='x',
        )
        plt.show()
        plt.close(fig)
    return proposed_experiment


def heuristic_batch_pick_experiment(
        batch_size,
        metamodel,
        candidate_experiments,
        scope,
        poorness_of_fit=None,
        plot=True,
):
    _logger.info(f"Computing Density")
    candidate_density = candidate_experiments.apply(lambda x: scope.get_density(x), axis=1)

    if poorness_of_fit is None:
        _logger.info(f"Computing Poorness of Fit")
        crossval = metamodel.function.cross_val_scores()
        poorness_of_fit = dict(1 - crossval)

    proposed_candidate_ids = set()
    proposed_candidates = None

    for i in range(batch_size):
        metamodel.function.regression.set_hypothetical_training_points(proposed_candidates)
        proposed_id = heuristic_pick_experiment(
            metamodel,
            candidate_experiments,
            poorness_of_fit,
            candidate_density,
            plot=plot,
        )
        proposed_candidate_ids.add(proposed_id)
        proposed_candidates = candidate_experiments.loc[proposed_candidate_ids]

    proposed_candidate_ids = list(proposed_candidate_ids)

    # Exchanges
    n_exchanges = 1
    while n_exchanges > 0:
        n_exchanges = 0
        for i in range(batch_size):
            provisionally_dropping = proposed_candidate_ids[i]
            metamodel.function.regression.set_hypothetical_training_points(
                candidate_experiments.loc[set(proposed_candidate_ids) - {provisionally_dropping}]
            )
            provisional_replacement = heuristic_pick_experiment(
                metamodel,
                candidate_experiments,
                poorness_of_fit,
                candidate_density,
                plot=plot,
            )
            if provisional_replacement not in proposed_candidate_ids:
                n_exchanges += 1
                proposed_candidate_ids[i] = provisional_replacement
                _logger.info(f"Replacing {provisionally_dropping} with {provisional_replacement}")
        _logger.info(f"{n_exchanges} Exchanges completed.")



    metamodel.function.regression.clear_hypothetical_training_points()
    return proposed_candidates

<|MERGE_RESOLUTION|>--- conflicted
+++ resolved
@@ -267,12 +267,7 @@
         for i in scope.get_constants():
             design[i.name] = i.default
 
-<<<<<<< HEAD
-    design = scope.ensure_dtypes(design)
-    design = design.drop_duplicates()
-=======
     design = scope.ensure_dtypes(design).drop_duplicates(ignore_index=True)
->>>>>>> a9eeb012
 
     if db is not None and sample_from is 'all':
         try:
