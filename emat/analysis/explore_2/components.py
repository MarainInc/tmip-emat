--- conflicted
+++ resolved
@@ -353,16 +353,11 @@
 		)
 	existing_lines = fig_existing_lines(fig) if ref_point is None else []
 	col = getattr(data_column, 'name', None)
-<<<<<<< HEAD
-	add_boxes_to_figure(box, col, fig, ref_point=ref_point, existing_shapes=existing_lines)
-	fig['layout']['xaxis']['type']='category'
-=======
 	fig = add_boxes_to_figure(box, col, fig, ref_point=ref_point, existing_shapes=existing_lines)
 	if unselected_color is not None:
 		fig['data'][1]['marker']['color'] = unselected_color
 	if selected_color is not None:
 		fig['data'][0]['marker']['color'] = selected_color
->>>>>>> d78c0008
 	return fig
 
 
