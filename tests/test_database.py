# -*- coding: utf-8 -*-

import os
import pandas as pd
import numpy as np
import pytest
from sklearn.utils import Bunch

from pandas.core.computation.ops import UndefinedVariableError
from emat.database.sqlite.sqlite_db import SQLiteDB
from emat._pkg_constants import *

import emat
from emat import config


scope_yaml = """
    scope:
        name: test-scope
    inputs:
        constant:
            ptype: constant
            dtype: float
            default: 1
        exp_var1:
            ptype: lever
            dtype: float
            default: 1
            min: 0
            max: 2
        exp_var2:
            ptype: uncertainty
            dtype: float
            default: 1
            min: 0
            max: 2
    outputs:
        pm_1:
            shortname: one
            kind: info
            tags:
                - odd
                - small
        pm_2:
            kind: info
            tags:
                - even
                - small
        pm_3:
            shortname: three
            desc: Third Measure
            kind: info
            formula: pm_1 + pm_2
            tags:
                - odd
        pm_4:
            shortname: four
            desc: Fourth Measure
            kind: info
            formula: pm_3 + pm_2
            tags:
                - even
    """


@pytest.fixture()
def db_setup():
    db_test = SQLiteDB(config.get("test_db_filename", ":memory:"), initialize=True)

    # load experiment variables and performance measures
    scp_xl = [("constant", "constant"), ("exp_var1", "risk"), ("exp_var2", "strategy")]
    scp_m = [("pm_1", "none"), ("pm_2", "ln")]

    db_test.init_xlm(scp_xl, scp_m)

    # create emat scope
    scope_name = "test"
    sheet = "emat_scope1.yaml"
    ex_xl = ["constant", "exp_var1", "exp_var2"]
    ex_m = ["pm_1", "pm_2"]
    db_test.delete_scope(scope_name)

    scope = emat.Scope(sheet, scope_yaml)

    db_test.write_scope(
        scope_name, sheet, ex_xl, ex_m, scope,
    )
    yield Bunch(
        db_test=db_test,
        scope_name=scope_name,
        sheet=sheet,
        scp_xl=scp_xl,
        scp_m=scp_m,
        ex_m=ex_m,
        ex_xl=ex_xl,
    )
    db_test.delete_scope(scope_name)


def test_delete_experiment(db_setup):

    # write experiment definition
    xl_df = pd.DataFrame(
        {"constant": [1, 1], "exp_var1": [1.1, 1.2], "exp_var2": [2.1, 2.2]}
    )
    design = "lhs"
    db_setup.db_test.write_experiment_parameters(db_setup.scope_name, design, xl_df)
    db_setup.db_test.delete_experiments(db_setup.scope_name, design)

    xl_readback = db_setup.db_test.read_experiment_parameters(
        db_setup.scope_name, design
    )
    # note - indexes may not match
    assert xl_readback.empty


def test_create_experiment(db_setup):
    # write experiment definition
    xl_df = pd.DataFrame(
        {"constant": [1, 1], "exp_var1": [1.1, 1.2], "exp_var2": [2.1, 2.2]}
    )
    design = "lhs"
    db_setup.db_test.write_experiment_parameters(db_setup.scope_name, design, xl_df)

    xl_readback = db_setup.db_test.read_experiment_parameters(
        db_setup.scope_name, design
    )
    pd.testing.assert_frame_equal(
        pd.DataFrame(xl_readback).reset_index(drop=True),
        xl_df.reset_index(drop=True),
        check_frame_type=False,
        check_column_type=False,
    )


def test_create_specific_experiments(db_setup):
    # write experiment definition
    xl_df = pd.DataFrame(
        {"constant": [1, 1], "exp_var1": [1.1, 1.2], "exp_var2": [2.1, 2.2]},
        index=pd.Index([12345, 54321], name="experiment"),
    )
    design = "lhs"
    db_setup.db_test.write_experiment_parameters(
        db_setup.scope_name, design, xl_df, force_ids=True
    )
    xl_readback = db_setup.db_test.read_experiment_parameters(
        db_setup.scope_name, design
    )
    pd.testing.assert_frame_equal(
        pd.DataFrame(xl_readback), xl_df, check_frame_type=False
    )

    # adding different experiment parameters with same id
    xl_df2 = pd.DataFrame(
        {"constant": [1, 1], "exp_var1": [3.3, 3.2], "exp_var2": [2.1, 2.2]},
        index=pd.Index([12345, 54321], name="experiment"),
    )
    from sqlite3 import IntegrityError

    with pytest.raises(IntegrityError):
        db_setup.db_test.write_experiment_parameters(
            db_setup.scope_name, design, xl_df2, force_ids=True,
        )

    # adding same experiment parameters with different id
    xl_df.index = xl_df.index + 1
    with pytest.raises(ValueError, match="cannot change experiment id .*"):
        db_setup.db_test.write_experiment_parameters(
            db_setup.scope_name, design, xl_df, force_ids=True
        )


def test_write_measures(db_setup):
    # write experiment definition
    xl_df = pd.DataFrame(
        {"constant": [1, 1], "exp_var1": [1.1, 1.2], "exp_var2": [2.1, 2.2]}
    )
    design = "lhs"
    db_setup.db_test.write_experiment_parameters(db_setup.scope_name, design, xl_df)

    # get experiment ids
    exp_with_ids = db_setup.db_test.read_experiment_parameters(
        db_setup.scope_name, design
    )
    exp_with_ids["pm_1"] = [4.4, 5.5]
    exp_with_ids["pm_2"] = [6.6, 7.7]

    # write performance measures
    db_setup.db_test.write_experiment_measures(
        db_setup.scope_name, SOURCE_IS_CORE_MODEL, exp_with_ids
    )
    xlm_readback = db_setup.db_test.read_experiment_all(db_setup.scope_name, design)
    pd.testing.assert_frame_equal(exp_with_ids, xlm_readback)


def test_write_measure_runs(db_setup):
    # write experiment definition
    xl_df = pd.DataFrame(
        {"constant": [1, 1], "exp_var1": [1.1, 1.2], "exp_var2": [2.1, 2.2]}
    )
    design = "lhs"
    db_setup.db_test.write_experiment_parameters(db_setup.scope_name, design, xl_df)

    # get experiment ids
    exp_with_ids = db_setup.db_test.read_experiment_parameters(
        db_setup.scope_name, design
    )
    exp_with_ids["pm_1"] = [4.4, 5.5]
    exp_with_ids["pm_2"] = [6.6, 7.7]

    # write performance measures
    db_setup.db_test.write_experiment_measures(
        db_setup.scope_name, SOURCE_IS_CORE_MODEL, exp_with_ids
    )

    import time
    time.sleep(1)

    # second run, different results
    exp_with_ids2 = exp_with_ids.copy()
    exp_with_ids2["pm_1"] = [14.4, 15.5]
    exp_with_ids2["pm_2"] = [16.6, 17.7]
    # write performance measures
    db_setup.db_test.write_experiment_measures(
        db_setup.scope_name, SOURCE_IS_CORE_MODEL, exp_with_ids2
    )

    xlm_readback2 = db_setup.db_test.read_experiment_all(
        db_setup.scope_name, design,
    )
    pd.testing.assert_frame_equal(exp_with_ids2, xlm_readback2)

    xlm_readback = db_setup.db_test.read_experiment_all(
        db_setup.scope_name, design, runs='all', with_run_ids=False,
    )
    pd.testing.assert_frame_equal(
        pd.concat([exp_with_ids, exp_with_ids2]).sort_values('pm_1'),
        xlm_readback.sort_values('pm_1'),
    )

    xlm_readback_mean = db_setup.db_test.read_experiment_all(
        db_setup.scope_name, design, runs='valid_mean',
    )
    pd.testing.assert_frame_equal(
        ((exp_with_ids+exp_with_ids2)/2).sort_values('pm_1'),
        xlm_readback_mean.sort_values('pm_1'),
        check_dtype=False,
    )


def test_write_partial_measures(db_setup):
    # assert self.db_test.read_scope(self.scope_name) is not None

    # write experiment definition
    xl_df = pd.DataFrame(
        {"constant": [1, 1], "exp_var1": [1.1, 1.2], "exp_var2": [2.1, 2.2]}
    )
    design = "lhs"
    db_setup.db_test.write_experiment_parameters(db_setup.scope_name, design, xl_df)

    # get experiment ids
    exp_with_ids = db_setup.db_test.read_experiment_parameters(
        db_setup.scope_name, design
    )
    exp_with_ids["pm_1"] = [4.4, 5.5]

    # write performance measures
    db_setup.db_test.write_experiment_measures(
        db_setup.scope_name, SOURCE_IS_CORE_MODEL, exp_with_ids
    )
    xlm_readback = db_setup.db_test.read_experiment_all(
        db_setup.scope_name,
        design,
        formulas=False, # must be false because partial measures only
    )
    pd.testing.assert_frame_equal(exp_with_ids, xlm_readback)
    with pytest.raises(UndefinedVariableError):
        db_setup.db_test.read_experiment_all(
            db_setup.scope_name,
            design,
            formulas=True,
        )

def test_write_experiment(db_setup):
    # write experiment definition
    xlm_df = pd.DataFrame(
        {
            "constant": [1, 1],
            "exp_var1": [1.1, 1.2],
            "exp_var2": [2.1, 2.2],
            "pm_1": [4.0, 5.0],
            "pm_2": [6.0, 7.0],
        }
    )
    design = "lhs"
    core_model = True
    db_setup.db_test.write_experiment_all(
        db_setup.scope_name, design, SOURCE_IS_CORE_MODEL, xlm_df
    )
    xlm_readback = db_setup.db_test.read_experiment_all(db_setup.scope_name, design)
    # index may not match
    assert np.array_equal(xlm_readback.values, xlm_df.values)


# set experiment without all variables defined
def test_incomplete_experiment(db_setup):
    xl_df = pd.DataFrame({"exp_var1": [1]})
    design = "lhs"
    with pytest.raises(KeyError):
        db_setup.db_test.write_experiment_parameters(db_setup.scope_name, design, xl_df)


# try to overwrite existing scope
def test_scope_overwrite(db_setup):
    with pytest.raises(KeyError):
        db_setup.db_test.write_scope(
            db_setup.scope_name, db_setup.sheet, db_setup.scp_xl, db_setup.scp_m,
        )

    # scope with invalid risk variables


def test_scope_invalid_risk(db_setup):
    with pytest.raises(KeyError):
        db_setup.db_test.write_scope(
            "test2", db_setup.sheet, ["exp_var3"], db_setup.ex_m,
        )
    db_setup.db_test.delete_scope("test2")


# scope with invalid performance measures
def test_scope_invalid_pm(db_setup):
    with pytest.raises(KeyError):
        db_setup.db_test.write_scope(
            "test2", db_setup.sheet, db_setup.ex_xl, ["pm_3"],
        )
    db_setup.db_test.delete_scope("test2")


def test_database_scope_updating():
    scope = emat.Scope("fake_filename.yaml", scope_yaml)
    db = emat.SQLiteDB()
    db.store_scope(scope)
    assert db.read_scope(scope.name) == scope
    scope.add_measure("plus1")
    db.update_scope(scope)
    assert db.read_scope(scope.name) == scope
    assert len(scope.get_measures()) == 5
    scope.add_measure("plus2", db=db)
    assert db.read_scope(scope.name) == scope
    assert len(scope.get_measures()) == 6


def test_read_db_gz():
    road_test_scope_file = emat.package_file("model", "tests", "road_test.yaml")
    with pytest.raises(FileNotFoundError):
        emat.Scope(emat.package_file("nope.yaml"))
    s = emat.Scope(road_test_scope_file)
    with pytest.raises(FileNotFoundError):
        emat.SQLiteDB(emat.package_file("nope.db.gz"))

    if not os.path.exists(emat.package_file("examples", "roadtest.db.gz")):
        db_w = emat.SQLiteDB(
            emat.package_file("examples", "roadtest.db.tmp"), initialize=True
        )
        s.store_scope(db_w)
        s.design_experiments(
            n_samples=110, random_seed=1234, db=db_w, design_name="lhs"
        )
        from emat.model.core_python import Road_Capacity_Investment

        m_w = emat.PythonCoreModel(Road_Capacity_Investment, scope=s, db=db_w)
        m_w.run_experiments(design_name="lhs", db=db_w)
        db_w.conn.close()
        import gzip
        import shutil

        with open(emat.package_file("examples", "roadtest.db.tmp"), "rb") as f_in:
            with gzip.open(
                emat.package_file("examples", "roadtest.db.gz"), "wb"
            ) as f_out:
                shutil.copyfileobj(f_in, f_out)

    db = emat.SQLiteDB(emat.package_file("examples", "roadtest.db.gz"))

    assert repr(db) == '<emat.SQLiteDB with scope "EMAT Road Test">'
    assert db.get_db_info()[:9] == "SQLite @ "
    assert db.get_db_info()[-11:] == "roadtest.db"

    assert db.read_scope_names() == ["EMAT Road Test"]

    s1 = db.read_scope("EMAT Road Test")

    assert type(s1) == type(s)

    for k in ("_x_list", "_l_list", "_c_list", "_m_list", "name", "desc"):
        assert getattr(s, k) == getattr(s1, k), k

    assert s == s1

    experiments = db.read_experiment_all("EMAT Road Test", "lhs")
    assert experiments.shape == (110, 20)
    assert list(experiments.columns) == [
        "free_flow_time",
        "initial_capacity",
        "alpha",
        "beta",
        "input_flow",
        "value_of_time",
        "unit_cost_expansion",
        "interest_rate",
        "yield_curve",
        "expand_capacity",
        "amortization_period",
        "debt_type",
        "interest_rate_lock",
        "no_build_travel_time",
        "build_travel_time",
        "time_savings",
        "value_of_time_savings",
        "net_benefits",
        "cost_of_capacity_expansion",
        "present_cost_expansion",
    ]

    from emat.model.core_python import Road_Capacity_Investment

    m = emat.PythonCoreModel(Road_Capacity_Investment, scope=s, db=db)
    assert m.metamodel_id == None


def test_multiple_connections():
    import tempfile

    with tempfile.TemporaryDirectory() as tempdir:
        tempdbfile = os.path.join(tempdir, "test_db_file.db")
        db_test = SQLiteDB(tempdbfile, initialize=True)

        road_test_scope_file = emat.package_file("model", "tests", "road_test.yaml")
        s = emat.Scope(road_test_scope_file)
        db_test.store_scope(s)

        assert db_test.read_scope_names() == ["EMAT Road Test"]

        db_test2 = SQLiteDB(tempdbfile, initialize=False)
        with pytest.raises(KeyError):
            db_test2.store_scope(s)

        # Neither database is in a transaction
        assert not db_test.conn.in_transaction
        assert not db_test2.conn.in_transaction

        from emat.model.core_python import Road_Capacity_Investment

        m1 = emat.PythonCoreModel(Road_Capacity_Investment, scope=s, db=db_test)
        m2 = emat.PythonCoreModel(Road_Capacity_Investment, scope=s, db=db_test2)
        d1 = m1.design_experiments(n_samples=3, random_seed=1, design_name="d1")
        d2 = m2.design_experiments(n_samples=3, random_seed=2, design_name="d2")
        r1 = m1.run_experiments(design_name="d1")
        r2 = m2.run_experiments(design_name="d2")

        # Check each model can load the other's results
        pd.testing.assert_frame_equal(
            r1,
            m2.db.read_experiment_all(
                scope_name=s.name, design_name="d1", ensure_dtypes=True
            )[r1.columns],
        )
        pd.testing.assert_frame_equal(
            r2,
            m1.db.read_experiment_all(
                scope_name=s.name, design_name="d2", ensure_dtypes=True
            )[r2.columns],
        )

<<<<<<< HEAD
class TestArchiveService(unittest.TestCase):
    def test_duplicate_experiments(self):
        import emat.examples
        scope, db, model = emat.examples.road_test()
        design = model.design_experiments(n_samples=5)
        results = model.run_experiments(design)
        db.read_design_names(scope.name)
        design2 = model.design_experiments(n_samples=5)
        assert design2.design_name == 'lhs_2'
        assert design.design_name == 'lhs'
        from pandas.testing import assert_frame_equal
        assert_frame_equal(design, design2)
        assert db.read_experiment_all(scope.name, 'lhs').design_name == 'lhs'
        assert db.read_experiment_all(scope.name, 'lhs_2').design_name == 'lhs_2'
        assert_frame_equal(
            db.read_experiment_all(scope.name, 'lhs'),
            db.read_experiment_all(scope.name, 'lhs_2')
        )
        assert len(db.read_experiment_all(None, None)) == 5
=======

def test_duplicate_experiments():
    import emat.examples

    scope, db, model = emat.examples.road_test()
    design = model.design_experiments(n_samples=5)
    results = model.run_experiments(design)
    db.read_design_names(scope.name)
    design2 = model.design_experiments(n_samples=5)
    assert design2.design_name == "lhs_2"
    assert design.design_name == "lhs"
    from pandas.testing import assert_frame_equal

    assert_frame_equal(design, design2)
    assert db.read_experiment_all(scope.name, "lhs").design_name == "lhs"
    assert db.read_experiment_all(scope.name, "lhs_2").design_name == "lhs_2"
    assert_frame_equal(
        db.read_experiment_all(scope.name, "lhs"),
        db.read_experiment_all(scope.name, "lhs_2"),
    )
    assert len(db.read_experiment_all(None, None)) == 5
>>>>>>> 60c582dc


def test_deduplicate_indexes():
    testing_df = pd.DataFrame(
        data=np.random.random([10, 5]),
        columns=["Aa", "Bb", "Cc", "Dd", "Ee"],
        index=np.arange(50, 60),
    )
    testing_df["Ee"] = (testing_df["Ee"] * 100).astype("int64")
    testing_df["Ff"] = testing_df["Ee"].astype(str)
    testing_df["Ff"] = "str" + testing_df["Ff"]
    testing_df.iloc[7:9, :] = testing_df.iloc[3:5, :].set_index(testing_df.index[7:9])
    x = testing_df.index.to_numpy()
    x[-5:] = -1
    testing_df.index = x
    from emat.util.deduplicate import reindex_duplicates

    r_df = reindex_duplicates(testing_df)
    assert all(r_df.index == [50, 51, 52, 53, 54, -1, -1, 53, 54, -1])
    np.testing.assert_array_equal(r_df.to_numpy(), testing_df.to_numpy())


def test_version_warning():
    from emat.exceptions import DatabaseVersionWarning

    print(os.getcwd())
    test_dir = os.path.dirname(__file__)
    db_file = os.path.join(test_dir, "require_version_999.sqldb")
    assert os.path.exists(db_file)
    with pytest.warns(DatabaseVersionWarning):
        db = emat.SQLiteDB(db_file)


@pytest.mark.skip
def test_database_merging():
    import emat

    road_test_scope_file = emat.package_file("model", "tests", "road_test.yaml")

    road_scope = emat.Scope(road_test_scope_file)
    emat_db = emat.SQLiteDB()
    road_scope.store_scope(emat_db)
    assert emat_db.read_scope_names() == ["EMAT Road Test"]

    from emat.experiment.experimental_design import design_experiments

    design = design_experiments(
        road_scope, db=emat_db, n_samples_per_factor=10, sampler="lhs"
    )
    large_design = design_experiments(
        road_scope, db=emat_db, n_samples=500, sampler="lhs", design_name="lhs_large"
    )

    assert emat_db.read_design_names("EMAT Road Test") == ["lhs", "lhs_large"]

    from emat.model.core_python import PythonCoreModel, Road_Capacity_Investment

    m = PythonCoreModel(Road_Capacity_Investment, scope=road_scope, db=emat_db)

    lhs_results = m.run_experiments(design_name="lhs")

    lhs_large_results = m.run_experiments(design_name="lhs_large")

    reload_results = m.read_experiments(design_name="lhs")

    pd.testing.assert_frame_equal(
        reload_results, lhs_results, check_like=True,
    )

    lhs_params = m.read_experiment_parameters(design_name="lhs")
    assert len(lhs_params) == 110
    assert len(lhs_params.columns) == 13

    lhs_outcomes = m.read_experiment_measures(design_name="lhs")
    assert len(lhs_outcomes) == 110
    assert len(lhs_outcomes.columns) == 7

    mm = m.create_metamodel_from_design("lhs")

    assert mm.metamodel_id == 1

    assert isinstance(mm.function, emat.MetaModel)

    design2 = design_experiments(
        road_scope, db=emat_db, n_samples_per_factor=10, sampler="lhs", random_seed=2
    )

    design2_results = mm.run_experiments(design2)

    assert len(design2_results) == 110

    assert len(design2_results.columns) == 20

    assert emat_db.read_design_names(None) == ["lhs", "lhs_2", "lhs_large"]

    check = emat_db.read_experiment_measures(None, "lhs_2")
    assert len(check) == 110
    assert len(check.columns) == 7

    assert emat_db.read_experiment_measure_sources(None, "lhs_2") == [1]

    m.allow_short_circuit = False
    design2_results0 = m.run_experiments(design2.iloc[:5])

    assert len(design2_results0) == 5
    assert len(design2_results0.columns) == 20

    with pytest.raises(ValueError):
        # now there are two sources of some measures
        emat_db.read_experiment_measures(None, "lhs_2")

    assert set(emat_db.read_experiment_measure_sources(None, "lhs_2")) == {0, 1}

    check = emat_db.read_experiment_measures(None, "lhs_2", source=0)
    assert len(check) == 5

    check = emat_db.read_experiment_measures(None, "lhs_2", source=1)
    assert len(check) == 110

    import emat.examples

    s2, db2, m2 = emat.examples.road_test()

    # write the design for lhs_2 into a different database.
    # it ends up giving different experient id's to these, which is fine.
    db2.write_experiment_parameters(
        None, "lhs_2", emat_db.read_experiment_parameters(None, "lhs_2")
    )

    check = db2.read_experiment_parameters(None, "lhs_2",)
    assert len(check) == 110
    assert len(check.columns) == 13

    pd.testing.assert_frame_equal(
        design2.reset_index(drop=True), check.reset_index(drop=True), check_like=True,
    )

    design2_results2 = m2.run_experiments("lhs_2")

    check = emat_db.read_experiment_measures(None, "lhs_2", source=0)
    assert len(check) == 5
    assert len(check.columns) == 7

    check = emat_db.read_experiment_measures(None, "lhs_2", runs="valid")
    assert len(check) == 115

    emat_db.merge_database(db2)

    check = emat_db.read_experiment_measures(None, "lhs_2", source=0)
    assert len(check) == 110
    assert len(check.columns) == 7

    check = emat_db.read_experiment_measures(None, "lhs_2", runs="valid")
    assert len(check) == 225


def test_update_old_database():
    import shutil

    test_dir = os.path.dirname(__file__)
    shutil.copy2(
        os.path.join(test_dir, "old-format-database.sqlitedb"),
        os.path.join(test_dir, "old-format-database-copy.sqlitedb"),
    )
    old = emat.SQLiteDB(os.path.join(test_dir, "old-format-database-copy.sqlitedb"))
    assert old.read_experiment_parameters(None, "lhs_1").shape == (100, 13)
    assert old.read_experiment_measures(None, "lhs_1").shape == (50, 7)
    old.conn.close()
    os.remove(os.path.join(test_dir, "old-format-database-copy.sqlitedb"))

import tempfile
import yaml

def test_database_walkthrough(data_regression, dataframe_regression):

    # import os
    # import numpy as np
    # import pandas as pd
    # import seaborn;
    # seaborn.set_theme()
    # import plotly.io;
    # plotly.io.templates.default = "seaborn"
    # import emat
    # import yaml
    # from emat.util.show_dir import show_dir
    # from emat.analysis import display_experiments
    # emat.versions()

    # For this walkthrough of database features, we'll work in a temporary directory.
    # (In real projects you'll likely want to save your data somewhere less ephemeral,
    # so don't just copy this tempfile code into your work.)

    tempdir = tempfile.TemporaryDirectory()
    os.chdir(tempdir.name)

    # We begin our example by populating a database with some experimental data, by creating and
    # running a single design of experiments for the Road Test model.

    import emat.examples
    scope, db, model = emat.examples.road_test()
    design = model.design_experiments()
    model.run_experiments(design)

    # ## Single-Design Datasets

    # ### Writing Out Raw Data
    #
    # When the database has only a single design of experiments, or if we
    # don't care about any differentiation between multiple designs that we
    # may have created and ran, we can dump the entire set of model runs,
    # including uncertainties, policy levers, and performance measures, all
    # consolidated into a single pandas DataFrame using the
    # `read_experiment_all` function.  The constants even appear in this DataFrame
    # too, for good measure.

    df = db.read_experiment_all(scope.name)
    dataframe_regression.check(pd.DataFrame(df), basename='test_database__df')

    # Exporting this data is simply a matter of using the usual pandas
    # methods to save the dataframe to a format of your choosing.  We'll
    # save our data into a gzipped CSV file, which is somewhat compressed
    # (we're not monsters here) but still widely compatible for a variety of uses.

    df.to_csv("road_test_1.csv.gz")

    # This table contains most of the information we want to export from
    # our database, but not everything.  We also probably want to have access
    # to all of the information in the exploratory scope as well.  Our example
    # generator gives us a `Scope` reference directly, but if we didn't have that
    # we can still extract it from the database, using the `read_scope` method.

    s = db.read_scope()
    s.dump(filename="road_test_scope.yaml")

    # ### Reading In Raw Data
    #
    # Now, we're ready to begin anew, constructing a fresh database from scratch,
    # using only the raw formatted files.
    #
    # First, let's load our scope from the yaml file, and initialize a clean database
    # using that scope.

    s2 = emat.Scope("road_test_scope.yaml")
    db2 = emat.SQLiteDB("road_test_2.sqldb")
    db2.store_scope(s2)

    # Just as we used pandas to save out our consolidated DataFrame of experimental results,
    # we can use it to read in a consolidated table of experiments.

    df2 = pd.read_csv("road_test_1.csv.gz", index_col='experiment')
    # dataframe_regression.check(df2, basename='test_database__df2')

    # Writing experiments to a database is not quite as simple as reading them.  There
    # is a parallel `write_experiment_all` method for the `Database` class, but to use
    # it we need to provide not only the DataFrame of actual results, but also a name for
    # the design of experiments we are writing (all experiments exist within designs) and
    # the source of the performance measure results (zero means actual results from a
    # core model run, and non-zero values are ID numbers for metamodels). This allows many
    # different possible sets of performance measures to be stored for the same set
    # of input parameters.

    db2.write_experiment_all(
        scope_name=s2.name,
        design_name='general',
        source=0,
        xlm_df=df2,
    )
    df2b = db.read_experiment_all(scope.name)
    dataframe_regression.check(pd.DataFrame(df2b), basename='test_database__df2b')

    # ## Multiple-Design Datasets
    #
    # The EMAT database is not limited to storing a single design of experiments.  Multiple designs
    # can be stored for the same scope.  We'll add a set of univariate sensitivity test to our
    # database, and a "ref" design that contains a single experiment with all inputs set to their
    # default values.

    design_uni = model.design_experiments(sampler='uni')
    model.run_experiments(design_uni)
    model.run_reference_experiment()

    # We now have three designs stored in our database. We can confirm this
    # by reading out the set of design names.

    assert sorted(db.read_design_names(s.name)) == sorted(['lhs', 'ref', 'uni'])

    # Note that there
    # can be some experiments that are in more than one design.  This is
    # not merely duplicating the experiment and results, but actually
    # assigning the same experiment to both designs.  We can see this
    # for the 'uni' and 'ref' designs -- both contain the all-default
    # parameters experiment, and when we read these designs out of the
    # database, the same experiment number is reported out in both
    # designs.

    uni = db.read_experiment_all(scope.name, design_name='uni')
    ref = db.read_experiment_all(scope.name, design_name='ref')
    dataframe_regression.check(pd.DataFrame(uni), basename='test_database__uni')
    dataframe_regression.check(pd.DataFrame(ref), basename='test_database__ref')

    # ### Writing Out Raw Data
    #
    # We can read a single dataframe containing all the experiments associated with
    # this scope by omitting the `design_name` argument, just as if there was only
    # one design.

    df = db.read_experiment_all(scope.name)
    df.to_csv("road_test_2.csv.gz")

    # If we want to be able to reconstruct the various designs of experiments later,
    # we'll also need to write out instructions for that.  The `read_all_experiment_ids`
    # method can give us a dictionary of all the relevant information.

    design_experiments = db.read_all_experiment_ids(scope.name, design_name='*', grouped=True)
    data_regression.check(design_experiments)


    # We can write this dictionary to a file in 'yaml' format.

    with open("road_test_design_experiments.yaml", 'wt') as f:
        yaml.dump(design_experiments, f)

    ### Reading In Raw Data

    # To construct a new emat Database with multiple designs of experients,...

    db3 = emat.SQLiteDB("road_test_3.sqldb")
    db3.store_scope(s2)
    df3 = pd.read_csv("road_test_2.csv.gz", index_col='experiment')

    with open("road_test_design_experiments.yaml", 'rt') as f:
        design_experiments2 = yaml.safe_load(f)
    data_regression.check(design_experiments2)

    db3.write_experiment_all(
        scope_name=s2.name,
        design_name=design_experiments2,
        source=0,
        xlm_df=df3,
    )

    assert sorted(db3.read_design_names(s.name)) == sorted(['lhs', 'ref', 'uni'])

    dx = db3.read_all_experiment_ids(scope.name, design_name='*', grouped=True)
    assert dx == {'lhs': '1-110', 'ref': '111', 'uni': '111-132'}

    uni3 = db3.read_experiment_all(scope.name, design_name='uni')
    dataframe_regression.check(pd.DataFrame(uni3), basename='test_database__uni')

    ## Re-running Experiments

    # This section provides a short walkthrough of how to handle mistakes
    # in an EMAT database.  By "mistakes" we are referring to incorrect
    # values that have been written into the database by accident, generally
    # arising from core model runs that were misconfigured or suffered
    # non-fatal errors that caused the results to be invalid.
    #
    # One approach to handling such problems is to simply start over with a
    # brand new clean database file.  However, this may be inconvenient if
    # the database already includes a number of valid results, especially if
    # those valid results were expensive to generate.  It may also be desirable
    # to keep prior invalid results on hand, so as to easily recognized when
    # errors recur.
    #
    # We begin this example by populating our database with some more experimental data, by creating and
    # running a single design of experiments for the Road Test model, except these experiments will be
    # created with a misconfigured model (lane_width = 11, it should be 10), so the results will be bad.

    model.lane_width = 10.3
    oops = model.design_experiments(design_name='oops', random_seed=12345)
    model.run_experiments(oops)

    # We can review a dataframe of results as before, using the `read_experiment_all`
    # method. This time we will add `with_run_ids=True`, which will add an extra
    # column to the index, showing a universally unique id attached to each row
    # of results.

    oops_result1 = db.read_experiment_all(scope.name, 'oops', with_run_ids=True)
    dataframe_regression.check(pd.DataFrame(oops_result1).reset_index(drop=True), basename='test_database__oops_result1')

    # Some of these results are obviously problematic.  Increasing capacity cannot possibly
    # result in a negative travel time savings. (Braess paradox doesn't apply here because
    # it's just one link, not a network.)  So those negative values are clearly wrong.  We
    # can fix the model so they won't be wrong, but by default the `run_experiments` method
    # won't actually re-run models when the results are already available in the database.
    # To solve this conundrum, we can mark the incorrect results as invalid, using a query
    # to pull out the rows that can be flagged as wrong.

    db.invalidate_experiment_runs(
        queries=['time_savings < 0']
    )

    # The `[73]` returned here indicates that 73 sets of results were invalidated by this command.
    # Now we can fix our model, and then use the `run_experiments` method to get new model runs for
    # the invalidated results.

    model.lane_width = 10
    oops_result2 = model.run_experiments(oops)
    dataframe_regression.check(pd.DataFrame(oops_result2).reset_index(drop=True), basename='test_database__oops_result2')

    # The re-run fixed the negative values, although it left in place the other
    # experimental runs in the database. By the way we constructed this example,
    # we know those are wrong too, and it's evident in the apparent discontinuity
    # in the input flow graph, which we can zoom in on.

    # ax = oops_result2.plot.scatter(x='input_flow', y='time_savings', color='r')
    # ax.plot([109, 135], [0, 35], '--', color='y');

    # Those original results are bad too, and we want to invalidate them as well.
    # In addition to giving conditional queries to the `invalidate_experiment_runs`
    # method, we can also give a dataframe of results that have run ids attached,
    # and those unique ids will be used to to find and invalidate results in the
    # database.  Here, we pass in the dataframe of all the results, which contains
    # all 110 runs, but only 37 runs are newly invalidated (77 were invalidated
    # previously).

    db.invalidate_experiment_runs(oops_result1)

    # Now when we run the experiments again, those 37 experiments are re-run.

    oops_result3 = model.run_experiments(oops)
    dataframe_regression.check(pd.DataFrame(oops_result3).reset_index(drop=True), basename='test_database__oops_result3')

    ### Writing Out All Runs
    #
    # By default, the `read_experiment_all` method returns the most recent valid set of
    # performance measures for each experiment, but we can override this behavior to
    # ask for all run results, or all valid or invalid results.  This allows us to easily
    # write out data files containing all the results stored in the database.

    oops_all = db.read_experiment_all(scope.name, with_run_ids=True, runs='all')
    dataframe_regression.check(pd.DataFrame(oops_all).reset_index(drop=True), basename='test_database__oops_all')

    # If we want to mark the valid and invalid runs, we can read them
    # seperately and attach a tag to the two dataframes.

    runs_1 = db.read_experiment_all(scope.name, with_run_ids=True, runs='valid')
    runs_1['is_valid'] = True
    runs_0 = db.read_experiment_all(scope.name, with_run_ids=True, runs='invalid')
    runs_0['is_valid'] = False
    all_runs = pd.concat([runs_1, runs_0])
    dataframe_regression.check(pd.DataFrame(all_runs).reset_index(drop=True), basename='test_database__all_runs')


    # These mechanisms can be use to write out results of multiple runs,
    # and to repopulate a database with both valid
    # and invalid raw results. This can be done multiple ways (seperate
    # files, one combined file, keeping track of invalidation queries, etc.).
    # The particular implementations of each are left as an exercise for
    # the reader.<|MERGE_RESOLUTION|>--- conflicted
+++ resolved
@@ -473,7 +473,7 @@
             )[r2.columns],
         )
 
-<<<<<<< HEAD
+
 class TestArchiveService(unittest.TestCase):
     def test_duplicate_experiments(self):
         import emat.examples
@@ -482,40 +482,17 @@
         results = model.run_experiments(design)
         db.read_design_names(scope.name)
         design2 = model.design_experiments(n_samples=5)
-        assert design2.design_name == 'lhs_2'
-        assert design.design_name == 'lhs'
+        assert design2.design_name == "lhs_2"
+        assert design.design_name == "lhs"
         from pandas.testing import assert_frame_equal
         assert_frame_equal(design, design2)
-        assert db.read_experiment_all(scope.name, 'lhs').design_name == 'lhs'
-        assert db.read_experiment_all(scope.name, 'lhs_2').design_name == 'lhs_2'
+        assert db.read_experiment_all(scope.name, "lhs").design_name == "lhs"
+        assert db.read_experiment_all(scope.name, "lhs_2").design_name == "lhs_2"
         assert_frame_equal(
-            db.read_experiment_all(scope.name, 'lhs'),
-            db.read_experiment_all(scope.name, 'lhs_2')
+            db.read_experiment_all(scope.name, "lhs"),
+            db.read_experiment_all(scope.name, "lhs_2"),
         )
         assert len(db.read_experiment_all(None, None)) == 5
-=======
-
-def test_duplicate_experiments():
-    import emat.examples
-
-    scope, db, model = emat.examples.road_test()
-    design = model.design_experiments(n_samples=5)
-    results = model.run_experiments(design)
-    db.read_design_names(scope.name)
-    design2 = model.design_experiments(n_samples=5)
-    assert design2.design_name == "lhs_2"
-    assert design.design_name == "lhs"
-    from pandas.testing import assert_frame_equal
-
-    assert_frame_equal(design, design2)
-    assert db.read_experiment_all(scope.name, "lhs").design_name == "lhs"
-    assert db.read_experiment_all(scope.name, "lhs_2").design_name == "lhs_2"
-    assert_frame_equal(
-        db.read_experiment_all(scope.name, "lhs"),
-        db.read_experiment_all(scope.name, "lhs_2"),
-    )
-    assert len(db.read_experiment_all(None, None)) == 5
->>>>>>> 60c582dc
 
 
 def test_deduplicate_indexes():
